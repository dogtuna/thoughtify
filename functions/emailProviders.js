
import { Buffer } from "buffer";
import crypto from "crypto";

import { initializeApp, getApps } from "firebase-admin/app";
import { getFirestore } from "firebase-admin/firestore";
import { getAuth } from "firebase-admin/auth";

import { google } from "googleapis";
import nodemailer from "nodemailer";

// --- Firebase Functions v2 (https) ---
import {
  onCall,
  onRequest,
  HttpsError,
} from "firebase-functions/v2/https";
import { defineSecret } from "firebase-functions/params";

// ==============================
// Admin initialization (singleton)
// ==============================
if (!getApps().length) {
  initializeApp();
}
const db = getFirestore();
const auth = getAuth();

// ==============================
// Secrets (configure via CLI)
// ==============================
const TOKEN_ENCRYPTION_KEY = defineSecret("TOKEN_ENCRYPTION_KEY"); // hex, 32 bytes => 64 hex chars
const GMAIL_CLIENT_ID = defineSecret("GMAIL_CLIENT_ID");
const GMAIL_CLIENT_SECRET = defineSecret("GMAIL_CLIENT_SECRET");
const GMAIL_REDIRECT_URI = defineSecret("GMAIL_REDIRECT_URI");
const APP_BASE_URL = defineSecret("APP_BASE_URL");
const SMTP_USER = defineSecret("SMTP_USER");
const SMTP_PASS = defineSecret("SMTP_PASS");
const REPLIES_DOMAIN = defineSecret("REPLIES_DOMAIN");

// ==============================
// Crypto helpers
// ==============================
function requireKey(keyHex) {
  if (!keyHex) {
    throw new Error("Server misconfigured: TOKEN_ENCRYPTION_KEY is not set");
  }
  if (keyHex.length !== 64) {
    throw new Error("TOKEN_ENCRYPTION_KEY must be a 32-byte hex string (64 hex chars)");
  }
  return Buffer.from(keyHex, "hex");
}

function encrypt(plain, keyHex) {
  const key = requireKey(keyHex);
  const iv = crypto.randomBytes(16);
  const cipher = crypto.createCipheriv("aes-256-cbc", key, iv);
  let enc = cipher.update(plain, "utf8", "hex");
  enc += cipher.final("hex");
  return `${iv.toString("hex")}:${enc}`;
}

function decrypt(enc, keyHex) {
  const key = requireKey(keyHex);
  const [ivHex, dataHex] = enc.split(":");
  const iv = Buffer.from(ivHex, "hex");
  const decipher = crypto.createDecipheriv("aes-256-cbc", key, iv);
  let dec = decipher.update(dataHex, "hex", "utf8");
  dec += decipher.final("utf8");
  return dec;
}

// ==============================
// Gmail OAuth client factory
// ==============================
function createGmailClient(clientId, clientSecret, redirectUri) {
  if (!clientId || !clientSecret || !redirectUri) {
    throw new Error("Gmail OAuth environment variables are not set");
  }
  return new google.auth.OAuth2(clientId, clientSecret, redirectUri);
}

// ==============================
// 1) Generate provider authorization URL (HTTP)
// ==============================
export const getEmailAuthUrl = onRequest(
  {
    region: "us-central1",
    cors: true,
    secrets: [GMAIL_CLIENT_ID, GMAIL_CLIENT_SECRET, GMAIL_REDIRECT_URI],
  },
  async (req, res) => {
    try {
      const provider = req.query.provider || "";
      const state = req.query.state || "";

      if (provider !== "gmail") {
        res.status(400).send("Unknown provider");
        return;
      }

      const gmailClient = createGmailClient(
        GMAIL_CLIENT_ID.value(),
        GMAIL_CLIENT_SECRET.value(),
        GMAIL_REDIRECT_URI.value()
      );

      const url = gmailClient.generateAuthUrl({
        access_type: "offline",
        prompt: "consent",
        include_granted_scopes: false,
        scope: ["https://www.googleapis.com/auth/gmail.send"],
        state,
        client_id: GMAIL_CLIENT_ID.value(),
      });

      res.redirect(url);
    } catch (err) {
      console.error("getEmailAuthUrl error", err);
      res.status(500).send("OAuth error");
    }
  }
);

// ==============================
// 2) OAuth callback to store encrypted tokens (HTTP)
// ==============================
export const emailOAuthCallback = onRequest(
  {
    region: "us-central1",
    cors: true,
    secrets: [
      TOKEN_ENCRYPTION_KEY,
      GMAIL_CLIENT_ID,
      GMAIL_CLIENT_SECRET,
      GMAIL_REDIRECT_URI,
      APP_BASE_URL,
    ],
  },
  async (req, res) => {
    try {
      const method = req.method.toUpperCase();
      const payload = method === "GET" ? req.query : req.body;
      const code = payload.code || "";
      const state = payload.state || "";
      const provider = payload.provider || "gmail";

      const uid = state;
      if (!uid) {
        res.status(400).send("Missing user state");
        return;
      }
      if (provider !== "gmail") {
        res.status(400).send("Unknown provider");
        return;
      }

      const gmailClient = createGmailClient(
        GMAIL_CLIENT_ID.value(),
        GMAIL_CLIENT_SECRET.value(),
        GMAIL_REDIRECT_URI.value()
      );
      const { tokens } = await gmailClient.getToken(code);

      const enc = encrypt(JSON.stringify(tokens), TOKEN_ENCRYPTION_KEY.value());
      await db
        .collection("users")
        .doc(uid)
        .collection("emailTokens")
        .doc("gmail")
        .set({ token: enc });

      const base = APP_BASE_URL.value() || "https://thoughtify.web.app";
      res.status(200).send(
        `<html><body><script>
           if (window.opener) { window.opener.location = '${base}/dashboard'; window.close(); }
           else { window.location = '${base}/dashboard'; }
         </script></body></html>`
      );
    } catch (err) {
      console.error("emailOAuthCallback error", err);
      res.status(500).send(`<p>OAuth error: ${err.message || "unknown"}</p>`);
    }
  }
);

// ==============================
// Helper: read stored (decrypted) token
// ==============================
async function getStoredProviderToken(uid, provider, keyHex) {
  const snap = await db
    .collection("users")
    .doc(uid)
    .collection("emailTokens")
    .doc(provider)
    .get();

  if (!snap.exists) throw new Error("No token stored");
  const enc = (snap.data() && snap.data().token) || "";
  const json = decrypt(enc, keyHex);
  return JSON.parse(json);
}

// ==============================
// 3) Save IMAP/POP credentials (CALLABLE)
// ==============================
export const saveEmailCredentials = onCall(
  {
    region: "us-central1",
    // App Check not enforced here to prevent CORS errors when tokens are missing
    secrets: [TOKEN_ENCRYPTION_KEY],
  },
  async (request) => {
    const uid = (request.auth && request.auth.uid) || null;
    if (!uid) {
      throw new HttpsError("unauthenticated", "Sign in required.");
    }

    const {
      provider,
      host,
      port,
      smtpHost,
      smtpPort,
      user,
      pass,
    } = request.data || {};

    if (provider !== "imap" && provider !== "pop3") {
      throw new HttpsError("invalid-argument", "Unknown provider");
    }

    const trimmedUser = (user || "").trim();
    const trimmedPass = (pass || "").trim();
    const trimmedHost = (host || "").trim();
    const normalizedPort = Number(port) || 0;
    const trimmedSmtpHost = (smtpHost || "").trim();
    const normalizedSmtpPort = Number(smtpPort) || 0;

    if (!trimmedUser || !trimmedPass || !trimmedHost || !normalizedPort) {
      throw new HttpsError("invalid-argument", "Missing credentials");
    }

    try {
      const data = {
        user: trimmedUser,
        pass: encrypt(trimmedPass, TOKEN_ENCRYPTION_KEY.value()),
        host: trimmedHost,
        port: normalizedPort,
      };
      if (trimmedSmtpHost) data.smtpHost = trimmedSmtpHost;
      if (normalizedSmtpPort) data.smtpPort = normalizedSmtpPort;

      await db
        .collection("users")
        .doc(uid)
        .collection("emailTokens")
        .doc(provider)
        .set(data);

      return { ok: true };
    } catch (err) {
      console.error("saveEmailCredentials error", err);
      if (
        err &&
        typeof err.message === "string" &&
        err.message.toLowerCase().includes("token_encryption_key")
      ) {
        throw new HttpsError(
          "failed-precondition",
          "Email credential encryption key not configured"
        );
      }
      throw new HttpsError("internal", "Failed to save credentials");
    }
  }
);

// ==============================
// 3) Send email (CALLABLE with App Check)
// ==============================
export const sendQuestionEmail = onCall(
  {
    region: "us-central1",
    enforceAppCheck: true,
    invoker: "public",
    // Allow requests from production web app to bypass CORS preflight
    cors: ["https://thoughtify.training"],
    secrets: [
      TOKEN_ENCRYPTION_KEY,
      GMAIL_CLIENT_ID,
      GMAIL_CLIENT_SECRET,
      GMAIL_REDIRECT_URI,
    ],
  },
  async (request) => {
    const uid = (request.auth && request.auth.uid) || null;

    if (!uid) {
      throw new HttpsError("unauthenticated", "Sign in required.");
    }

    const {
      provider: rawProvider,
      recipientEmail,
      subject,
      message,
      questionId,
    } = request.data || {};

    const provider = (rawProvider || "").toLowerCase();

    if (
      !provider ||
      !recipientEmail ||
      !subject ||
      !message ||
      questionId === undefined ||
      questionId === null
    ) {
      throw new HttpsError("invalid-argument", "Missing fields");
    }

    try {
      const refToken = `Ref:QID${questionId}|UID${uid}`;
      const subjectWithRef = `${subject} [${refToken}]`;
      const bodyWithFooter = `${message}\n\n${refToken}\n<!-- THOUGHTIFY_REF QID${questionId} UID${uid} -->`;
      const hmac = crypto
        .createHmac("sha256", TOKEN_ENCRYPTION_KEY.value())
        .update(`QID${questionId}_UID${uid}`)
        .digest("hex")
        .slice(0, 16);
      const replyTo = `reply+QID${questionId}_UID${uid}_SIG${hmac}@${REPLIES_DOMAIN.value() || "replies.thoughtify.training"}`;

      let messageId = "";

      if (provider === "gmail") {
        const gmailClient = createGmailClient(
          GMAIL_CLIENT_ID.value(),
          GMAIL_CLIENT_SECRET.value(),
          GMAIL_REDIRECT_URI.value()
        );
        const tokens = await getStoredProviderToken(
          uid,
          "gmail",
          TOKEN_ENCRYPTION_KEY.value()
        );
        gmailClient.setCredentials(tokens);

        const gmail = google.gmail({ version: "v1", auth: gmailClient });

        const raw = Buffer.from(
          `To: ${recipientEmail}\r\nSubject: ${subjectWithRef}\r\nReply-To: ${replyTo}\r\n\r\n${bodyWithFooter}`
        )
          .toString("base64")
          .replace(/\+/g, "-")
          .replace(/\//g, "_")
          .replace(/=+$/, "");

        const resp = await gmail.users.messages.send({
          userId: "me",
          requestBody: { raw },
        });
        messageId = resp.data.id || "";
      } else if (["imap", "pop3", "outlook"].includes(provider)) {
        const snap = await db
          .collection("users")
          .doc(uid)
          .collection("emailTokens")
          .doc(provider)
          .get();
        if (!snap.exists) {
          throw new HttpsError(
            "failed-precondition",
            "No stored credentials for provider"
          );
        }
        const data = snap.data() || {};
        const pass = decrypt(data.pass, TOKEN_ENCRYPTION_KEY.value());
        const host = data.smtpHost || data.host;
        const port = data.smtpPort || 465;
        const transporter = nodemailer.createTransport({
          host,
          port,
          secure: port === 465,
          auth: {
            user: data.user,
            pass,
          },
        });
        const info = await transporter.sendMail({
          from: data.user,
          to: recipientEmail,
          subject: subjectWithRef,
          text: bodyWithFooter,
          replyTo,
        });
        messageId = info.messageId || "";
      } else {
        const snap = await db
          .collection("users")
          .doc(uid)
          .collection("emailTokens")
          .doc(provider)
          .get();
        if (!snap.exists) {
          throw new HttpsError(
            "failed-precondition",
            "No stored credentials for provider"
          );
        }
        const data = snap.data() || {};
        const pass = decrypt(data.pass, TOKEN_ENCRYPTION_KEY.value());
        const host = data.smtpHost || data.host;
        const port = data.smtpPort || 465;
        const transporter = nodemailer.createTransport({
          host,
          port,
          secure: port === 465,
          auth: {
            user: data.user,
            pass,
          },
        });
        const info = await transporter.sendMail({
          from: data.user,
          to: recipientEmail,
          subject: subjectWithRef,
          text: bodyWithFooter,
          replyTo,
        });
        messageId = info.messageId || "";
      }

      await db.collection("users").doc(uid).set({}, { merge: true });

      await db
        .collection("users")
        .doc(uid)
        .collection("questions")
        .doc(String(questionId))
        .set({ providerMessageId: messageId }, { merge: true });

      return { messageId };
    } catch (err) {
      console.error(
        "sendQuestionEmail error",
        (err && err.response && err.response.data) || err
      );
      if (err instanceof HttpsError) {
        throw err;
      }
      if (
        err &&
        (err.code === "EAUTH" ||
          err.responseCode === 535 ||
          (typeof err.message === "string" &&
            err.message.toLowerCase().includes("invalid login")))
      ) {
        throw new HttpsError(
          "failed-precondition",
          "Invalid email credentials"
        );
      }
      if (
        err &&
        (err.responseCode === 503 ||
          (err.response && err.response.status === 503))
      ) {
        throw new HttpsError(
          "unavailable",
          "Email service temporarily unavailable"
        );
      }
      const msg =
        (err && err.response && err.response.data && JSON.stringify(err.response.data)) ||
        (err && err.message) ||
        "internal error";
      throw new HttpsError("internal", msg);
    }
  }
);

// ==============================
// Inbound reply handler (HTTP)
// ==============================
export const processInboundEmail = onRequest(
  {
    region: "us-central1",
    cors: true,
    secrets: [TOKEN_ENCRYPTION_KEY, SMTP_USER, SMTP_PASS],
    timeoutSeconds: 30,
  },
  async (req, res) => {
    // Allow Postmark’s GET “test” pings
    if (req.method !== "POST") {
      res.status(200).send({ status: "ok" });
      return;
    }

    const body = req.body || {};
    // Helpful logs in case of shape surprises
    console.log("Inbound keys:", Object.keys(body));

    const {
      MailboxHash,
      OriginalRecipient,
      To,
      ToFull,
      From,
      Subject,
      StrippedTextReply,
      TextBody,
      HtmlBody,
      Headers = [],
      FromFull,
    } = body;

    // 1) Find the “plus” tag (MailboxHash preferred)
    const extractPlus = (addr) => {
      if (!addr || typeof addr !== "string") return "";
      const local = addr.split("@")[0] || "";
      const parts = local.split("+");
      return parts.length > 1 ? parts.slice(1).join("+") : ""; // handle multi-plus just in case
    };

    let tag = MailboxHash || "";

    if (!tag) {
      // Try ToFull array
      if (Array.isArray(ToFull)) {
        for (const t of ToFull) {
          const a = t?.Email || t?.Address || t;
          const p = extractPlus(String(a || ""));
          if (p) { tag = p; break; }
        }
      }
    }

    if (!tag) {
      // Try To (comma separated)
      if (typeof To === "string") {
        for (const raw of To.split(",")) {
          const p = extractPlus(raw.trim());
          if (p) { tag = p; break; }
        }
      }
    }

    if (!tag) {
      // Try OriginalRecipient
      const p = extractPlus(String(OriginalRecipient || ""));
      if (p) tag = p;
    }

    // 2) Parse identifiers
    // Supported formats:
    //   A) QID123_UIDabc123_SIGdeadbeefcafebabe
    //   B) q123.uabc123   (from Reply-To: ref+q<id>.u<uid>@...)
    let questionId = null, uid = null, sig = null;

    let m = /^QID(\d+)_UID([A-Za-z0-9\-_]+)_SIG([a-f0-9]{16})$/i.exec(tag || "");
    if (m) {
      questionId = m[1];
      uid = m[2];
      sig = m[3];
      } else {
        m = /^q([^.]+)\.u(.+)$/i.exec(tag || "");
        if (m) {
        questionId = m[1];
        uid = m[2];
      }
    }

    // 3) Fallback to custom headers
    if (!questionId || !uid) {
      const headerMap = Object.fromEntries(
        Headers.map(h => [String(h.Name || "").toLowerCase(), h.Value])
      );
      if (!questionId && headerMap["x-question-id"]) {
        questionId = String(headerMap["x-question-id"]).trim();
      }
      if (!uid && headerMap["x-user-id"]) {
        uid = String(headerMap["x-user-id"]).trim();
      }
    }

    // Required basics
    const extractEmail = (raw) => {
      if (!raw) return "";
      if (typeof raw === "string") {
        const match = raw.match(/[A-Z0-9._%+-]+@[A-Z0-9.-]+\.[A-Z]{2,}/i);
        return match ? match[0].toLowerCase() : raw.trim().toLowerCase();
      }
      return String(raw).trim().toLowerCase();
    };

    const fromEmail = extractEmail(FromFull?.Email || From || body.from);
    const subject = Subject || body.subject;
    const rawText =
      StrippedTextReply || TextBody ||
      (HtmlBody ? HtmlBody.replace(/<[^>]+>/g, " ") : "");

    if (!questionId || !uid || !fromEmail || !subject || !rawText) {
      console.warn("Missing fields", { questionId, uid, from: !!fromEmail, subject: !!subject, hasBody: !!rawText });
      res.status(400).send({ status: "error", message: "Missing required fields" });
      return;
    }

    // 4) Enforce HMAC only if SIG was present in tag
    if (sig) {
      const expected = crypto
        .createHmac("sha256", TOKEN_ENCRYPTION_KEY.value())
        .update(`QID${questionId}_UID${uid}`)
        .digest("hex")
        .slice(0, 16);
      if (sig !== expected) {
        console.warn("Bad signature", { questionId, uid });
        res.status(403).send({ status: "error", message: "Bad signature" });
        return;
      }
    }

    // 5) Clean footer markers if present
    const cleaned = String(rawText)
      .replace(/Ref:QID\d+\|UID[^\s]+/gi, "")
      .replace(/<!--\s*THOUGHTIFY_REF.*?-->/gis, "")
      .trim();

    // 6) Store the reply as an answer under the question
    await db
      .collection("users").doc(uid)
      .collection("questions").doc(String(questionId))
      .collection("answers").add({
        answer: cleaned,
        from: fromEmail,
        subject,
        headers: Headers,
        receivedAt: new Date().toISOString(),
        provider: "postmark",
        rawTag: tag || null,
      });

    // 6.5) Mark question as answered and surface the message
    const questionRef = db
      .collection("users")
      .doc(uid)
      .collection("questions")
      .doc(String(questionId));
    const answeredAt = new Date().toISOString();

    // Best guess for the contact name corresponding to the reply
<<<<<<< HEAD
    let answeredBy = fromEmail;
    let answeredById = null;
=======
    let answeredBy = from;
>>>>>>> 6c6fee67
    let initiativeId = null;

    try {
      const initsSnap = await db
        .collection("users")
        .doc(uid)
        .collection("initiatives")
        .get();
      const updates = [];
      initsSnap.forEach((docSnap) => {
        const data = docSnap.data() || {};
        const qArr = data.clarifyingQuestions || [];
        if (qArr[questionId] !== undefined) {
          const contacts = data.contacts || [];
<<<<<<< HEAD
          const matchedContact = contacts.find(
            (c) => extractEmail(c.email) === fromEmail
          );
          const name = matchedContact?.name || fromEmail;
          const contactId = matchedContact?.id || null;
=======
          const name =
            contacts.find(
              (c) =>
                (c.email || "").toLowerCase() === String(from).toLowerCase()
            )?.name || from;
>>>>>>> 6c6fee67
          const aArr = data.clarifyingAnswers || [];
          const existing = aArr[questionId] || {};
          aArr[questionId] = {
            ...existing,
<<<<<<< HEAD
            [name]: { text: cleaned, answeredAt, answeredBy: name, contactId },
=======
            [name]: { text: cleaned, answeredAt, answeredBy: name },
>>>>>>> 6c6fee67
          };
          const askedArr = data.clarifyingAsked || [];
          const askedEntry = askedArr[questionId] || {};
          askedEntry[name] = true;
          askedArr[questionId] = askedEntry;
          updates.push(
            docSnap.ref.set(
              { clarifyingAnswers: aArr, clarifyingAsked: askedArr },
              { merge: true }
            )
          );
          answeredBy = name;
<<<<<<< HEAD
          answeredById = contactId;
=======
>>>>>>> 6c6fee67
          initiativeId = docSnap.id;
        }
      });
      if (updates.length) await Promise.all(updates);
    } catch (err) {
      console.error("Failed to update clarifying answers", err);
    }

    await questionRef.set(
      {
        lastAnswer: cleaned,
        answeredAt,
        status: "answered",
        answeredBy,
<<<<<<< HEAD
        answeredByContactId: answeredById,
=======
>>>>>>> 6c6fee67
      },
      { merge: true }
    );

    await db
      .collection("users")
      .doc(uid)
      .collection("messages")
      .add({
        subject,
        body: cleaned,
        questionId: String(questionId),
        createdAt: answeredAt,
        from: answeredBy,
<<<<<<< HEAD
        fromEmail: fromEmail,
        contactId: answeredById,
=======
        fromEmail: from,
>>>>>>> 6c6fee67
        initiativeId,
      });

    // 7) Optional: forward the reply to the Thoughtify user (uses secrets, not process.env)
    try {
      const userRecord = await auth.getUser(uid);
      const userEmail = userRecord?.email || null;

      if (userEmail && SMTP_USER.value() && SMTP_PASS.value()) {
        const forwarder = nodemailer.createTransport({
          host: "smtp.zoho.com",
          port: 465,
          secure: true,
          auth: {
            user: SMTP_USER.value(),
            pass: SMTP_PASS.value(),
          },
        });
        await forwarder.sendMail({
          from: SMTP_USER.value(),
          to: userEmail,
          subject,
          text: cleaned,
        });
      }
    } catch (err) {
      console.error("Error forwarding reply", err);
      // don’t fail the webhook on forward errors
    }

    res.status(200).send({ status: "ok" });
  }
);
<|MERGE_RESOLUTION|>--- conflicted
+++ resolved
@@ -650,12 +650,8 @@
     const answeredAt = new Date().toISOString();
 
     // Best guess for the contact name corresponding to the reply
-<<<<<<< HEAD
     let answeredBy = fromEmail;
     let answeredById = null;
-=======
-    let answeredBy = from;
->>>>>>> 6c6fee67
     let initiativeId = null;
 
     try {
@@ -670,28 +666,16 @@
         const qArr = data.clarifyingQuestions || [];
         if (qArr[questionId] !== undefined) {
           const contacts = data.contacts || [];
-<<<<<<< HEAD
           const matchedContact = contacts.find(
             (c) => extractEmail(c.email) === fromEmail
           );
           const name = matchedContact?.name || fromEmail;
           const contactId = matchedContact?.id || null;
-=======
-          const name =
-            contacts.find(
-              (c) =>
-                (c.email || "").toLowerCase() === String(from).toLowerCase()
-            )?.name || from;
->>>>>>> 6c6fee67
           const aArr = data.clarifyingAnswers || [];
           const existing = aArr[questionId] || {};
           aArr[questionId] = {
             ...existing,
-<<<<<<< HEAD
             [name]: { text: cleaned, answeredAt, answeredBy: name, contactId },
-=======
-            [name]: { text: cleaned, answeredAt, answeredBy: name },
->>>>>>> 6c6fee67
           };
           const askedArr = data.clarifyingAsked || [];
           const askedEntry = askedArr[questionId] || {};
@@ -704,10 +688,7 @@
             )
           );
           answeredBy = name;
-<<<<<<< HEAD
           answeredById = contactId;
-=======
->>>>>>> 6c6fee67
           initiativeId = docSnap.id;
         }
       });
@@ -722,10 +703,8 @@
         answeredAt,
         status: "answered",
         answeredBy,
-<<<<<<< HEAD
         answeredByContactId: answeredById,
-=======
->>>>>>> 6c6fee67
+        
       },
       { merge: true }
     );
@@ -740,12 +719,8 @@
         questionId: String(questionId),
         createdAt: answeredAt,
         from: answeredBy,
-<<<<<<< HEAD
         fromEmail: fromEmail,
         contactId: answeredById,
-=======
-        fromEmail: from,
->>>>>>> 6c6fee67
         initiativeId,
       });
 
