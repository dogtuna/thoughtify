--- conflicted
+++ resolved
@@ -22,14 +22,9 @@
     "firebase-admin": "^12.7.0",
     "firebase-functions": "^6.3.1",
     "genkit": "^1.0.4",
-<<<<<<< HEAD
     "nodemailer": "^6.10.0",
     "googleapis": "^140.0.0",
     "@azure/msal-node": "^2.6.4"
-=======
-    "googleapis": "^140.0.1",
-    "nodemailer": "^6.10.0"
->>>>>>> fcf99cb0
   },
   "devDependencies": {
     "@types/node": "^24.2.1",
