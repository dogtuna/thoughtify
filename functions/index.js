/* eslint-disable no-unused-vars */
// functions/index.js
import process from "process";
import functions from "firebase-functions";
import nodemailer from "nodemailer";
import admin from "firebase-admin";
import { gemini, googleAI } from "@genkit-ai/googleai";
import { genkit } from "genkit";
import { onCall, HttpsError, onRequest } from "firebase-functions/v2/https";

// Initialize Firebase Admin (if not already initialized)
if (!admin.apps.length) {
  admin.initializeApp();
}
const db = admin.firestore();

// Retrieve the API key from environment variables (using Firebase secrets)
// Make sure you have set the secret via:
//    firebase functions:secrets:set GOOGLE_GENAI_API_KEY "your_api_key"
const apiKey = process.env.GOOGLE_GENAI_API_KEY;
if (!apiKey) {
  console.warn("No API key found in process.env.GOOGLE_GENAI_API_KEY; please set it as a secret.");
}

// Create a nodemailer transporter.
const transporter = nodemailer.createTransport({
  host: "smtp.zoho.com",
  port: 465,
  secure: true, // Use SSL
  auth: {
    user: process.env.SMTP_USER,
    pass: process.env.SMTP_PASS,
  },
});

function parseJsonFromText(text) {
  // Extract JSON content even if it's wrapped in Markdown code fences
  const fenceMatch = text.match(/```(?:json)?\s*([\s\S]*?)\s*```/i);
  const raw = fenceMatch ? fenceMatch[1] : text;

  // Locate the first JSON object within the raw text
  const start = raw.indexOf("{");
  const end = raw.lastIndexOf("}");
  if (start === -1 || end === -1 || end <= start) {
    throw new Error("No JSON object found in text");
  }

  const jsonString = raw.slice(start, end + 1);
  return JSON.parse(jsonString);
}

<<<<<<< HEAD
=======
function resolveProjectId() {
  return (
    process.env.GOOGLE_CLOUD_PROJECT ||
    process.env.GCLOUD_PROJECT ||
    process.env.GCP_PROJECT ||
    (() => {
      try {
        const cfg = JSON.parse(process.env.FIREBASE_CONFIG || "{}");
        return cfg.projectId;
      } catch {
        return undefined;
      }
    })()
  );
}
>>>>>>> 25e075a7

export const setCustomClaims = onRequest(async (req, res) => {
  // Expect a JSON body like: { id: "USER_UID", claims: { admin: true } }
  const { id, claims } = req.body;
  
  if (!id || !claims) {
    res.status(400).send({ status: "error", message: "Missing id or claims" });
    return;
  }

  try {
    await admin.auth().setCustomUserClaims(id, claims);
    res.status(200).send({ status: "success", message: "Custom claims set successfully" });
  } catch (error) {
    console.error("Error setting custom claims:", error);
    res.status(500).send({ status: "error", message: error.message });
  }
});

export const generateInvitation = functions.https.onCall(async (data, context) => {
  // Extract the payload: check if data is nested
  const payload = data.data || data;
  const { businessName, businessEmail } = payload;
  if (!businessName || !businessEmail) {
    throw new functions.https.HttpsError("invalid-argument", "Business name and email are required.");
  }

  // Generate a random 8-character code.
  const generateRandomCode = () =>
    Math.random().toString(36).substring(2, 10).toUpperCase();

  const invitationCode = generateRandomCode();
  const invitationData = {
    businessName,
    businessEmail,
    invitationCode,
    status: "not started",
    createdAt: admin.firestore.FieldValue.serverTimestamp(),
    lastLogin: null,
  };

  await db.collection("invitations").add(invitationData);
  return { invitationCode };
});

export const generateTrainingPlan = onCall(
  { secrets: ["GOOGLE_GENAI_API_KEY"] },
  async (request) => {
    console.log("Incoming request data:", request.data);
    console.log("Incoming auth:", request.auth);

    // if (!request.auth) {  // Optional: Add authentication if needed
    //   throw new HttpsError(
    //     "unauthenticated",
    //     "You must be logged in to generate a training plan."
    //   );
    // }

    const payload = request.data;
    const prompt = payload.prompt;

    if (!prompt) {
      throw new HttpsError("invalid-argument", "A prompt must be provided.");
    }

    try {
      const key = process.env.GOOGLE_GENAI_API_KEY;
      if (!key) {
        throw new HttpsError("internal", "No API key available.");
      }

      const ai = genkit({
        plugins: [googleAI({ apiKey: key })],
        model: gemini('gemini-1.5-pro'),
      });

      const trainingPlanFlow = ai.defineFlow(
        "trainingPlanFlow",
        async () => {
          const { text } = await ai.generate(prompt);
          return text;
        }
      );

      const trainingPlan = await trainingPlanFlow();
      return { trainingPlan };
    } catch (error) {
      console.error("Error generating training plan:", error);
      throw new HttpsError("internal", "Failed to generate training plan.");
    }
  }
);

// Create Study Material from topic prompt
export const generateStudyMaterial = onCall(
  { secrets: ["GOOGLE_GENAI_API_KEY"] },
  async (request) => {
    console.log("Incoming request data:", request.data);
    console.log("Incoming auth:", request.auth);

    // if (!request.auth) {
    //   throw new HttpsError(
    //     "unauthenticated",
    //     "You must be logged in to generate study material."
    //   );
    // }

    const payload = request.data;
    const topic = payload.topic;
    if (!topic) {
      throw new HttpsError("invalid-argument", "A topic must be provided.");
    }

    try {
      const key = process.env.GOOGLE_GENAI_API_KEY;
      if (!key) {
        throw new HttpsError("internal", "No API key available.");
      }

      const ai = genkit({
        plugins: [googleAI({ apiKey: key })],
        model: gemini('gemini-1.5-pro'),
      });

      const promptTemplate = `Create a comprehensive study guide on "${topic}" for high school or college students.  Include the following:

* **Target Audience:** High school or college students (specify which if known).
* **Comprehensive Overview:** A thorough explanation of the topic, covering all key aspects.
* **Key Concepts:**  Essential concepts, theories, and terminology.  Explain each clearly.
* **Examples:** Illustrative examples and practical applications.
* **Review Questions or Practice Problems:** Questions or problems to test understanding and aid in exam preparation.

Prioritize accuracy and avoid fabricating information. If unsure about specific details, it's better to omit them than provide inaccurate information.  Focus on clear explanations and relevant examples.
`;

      const studyMaterialFlow = ai.defineFlow("studyMaterialFlow", async () => {
        const { text } = await ai.generate(promptTemplate);
        return text;
      });

      const studyMaterial = await studyMaterialFlow();
      return { studyMaterial };
    } catch (error) {
      console.error("Error generating study material:", error);
      throw new HttpsError("internal", "Failed to generate study material.");
    }
  }
);

/**
 * Firebase Callable Function: generateCourseOutline
 *
 * Uses a pre-written prompt template to generate a course outline for the provided topic.
 * This function uses Firebase Functions v2 secrets.
 */
export const generateCourseOutline = onCall(
  { secrets: ["GOOGLE_GENAI_API_KEY"] },
  async (request) => {
    console.log("Incoming request data:", request.data);
    console.log("Incoming auth:", request.auth);

    // Enforce that the caller is authenticated.
    // if (!request.auth) {
    //   throw new HttpsError("unauthenticated", "You must be logged in to generate a course outline.");
    // }

    // Unwrap the payload (in v2, request.data contains the client-sent payload).
    const payload = request.data;
    const topic = payload.topic;
    if (!topic) {
      throw new HttpsError("invalid-argument", "A course topic must be provided.");
    }

    try {
      // Retrieve the API key injected as a secret.
      const key = process.env.GOOGLE_GENAI_API_KEY;
      if (!key) {
        throw new HttpsError("internal", "No API key available.");
      }

      // Initialize GenKit instance with the Google AI plugin using the secret API key.
      const ai = genkit({
        plugins: [googleAI({ apiKey: key })],
        model: gemini('gemini-1.5-pro'),
      });

      // Build the prompt template using the provided topic.
      const promptTemplate = `Generate a professional, multi-module course outline for a course on "${topic}".
Prioritize accuracy and avoid fabricating information.  If you are unsure about the details of a resource, it is better to omit it than to provide inaccurate information.  Focus on generating a solid course structure and suggesting general learning areas.
      Include the following sections:
1. **Course Title:** Provide a concise, engaging title.
2. **Introduction/Overview:** Write a brief overview summarizing the course content and objectives.
3. **Target Audience:** Define who the course is designed for.
4. **Learning Objectives:** List the key outcomes learners will achieve.
5. **Module Summaries:** For each module, include:
   - **Module Title:** A clear, concise title.
   - **Description:** A summary of the module's content.
   - **Key Concepts:** A bullet list of main topics.
   - **Recommended Resources:** One or two resources for further learning.
   - **Duration:** A suggested duration for the module.
6. **Conclusion/Next Steps:** Summarize the overall course and provide actionable recommendations for further study.
Use clear, concise, and professional language suitable for a general audience.`;

      // Define the flow using the prompt template.
      const courseOutlineFlow = ai.defineFlow("courseOutlineFlow", async () => {
        const { text } = await ai.generate(promptTemplate);
        return text;
      });

      // Call the flow (the prompt already includes the topic).
      const outline = await courseOutlineFlow();
      return { outline };
    } catch (error) {
      console.error("Error generating course outline:", error);
      throw new HttpsError("internal", "Failed to generate the course outline.");
    }
  }
);

export const generateAssessment = onCall(
  { secrets: ["GOOGLE_GENAI_API_KEY"] },
  async (request) => {
    console.log("Incoming request data:", request.data);
    console.log("Incoming auth:", request.auth);

    // if (!request.auth) {
    //   throw new HttpsError(
    //     "unauthenticated",
    //     "You must be logged in to generate an assessment."
    //   );
    // }

    const payload = request.data;
    const topic = payload.topic;
    if (!topic) {
      throw new HttpsError("invalid-argument", "A topic must be provided.");
    }

    try {
      const key = process.env.GOOGLE_GENAI_API_KEY;
      if (!key) {
        throw new HttpsError("internal", "No API key available.");
      }

      const ai = genkit({
        plugins: [googleAI({ apiKey: key })],
        model: gemini('gemini-1.5-pro'),
      });

      const promptTemplate = `Create an assessment and answer key/rubric on the topic of "${topic}".  The assessment should evaluate understanding of the key concepts related to this topic.

**Assessment Format:**  Choose a suitable format for assessing knowledge of this topic (e.g., multiple-choice questions, short answer questions, essay question, coding challenge, project proposal, etc.).  Clearly indicate the chosen format.

**Assessment Questions/Tasks:** Provide the assessment itself. This should include clear instructions and specific questions or tasks.

**Answer Key/Rubric:**  Provide the correct answers or a detailed rubric for grading the assessment.  Ensure the answer key/rubric aligns with the chosen assessment format and effectively evaluates understanding of the topic.
`;

      const assessmentFlow = ai.defineFlow("assessmentFlow", async () => {
        const { text } = await ai.generate(promptTemplate);
        return text; // Return the generated assessment
      });

      const assessment = await assessmentFlow();
      return { assessment };
    } catch (error) {
      console.error("Error generating assessment:", error);
      throw new HttpsError("internal", "Failed to generate assessment.");
    }
  }
);

export const generateLessonContent = onCall(
  { secrets: ["GOOGLE_GENAI_API_KEY"] },
  async (request) => {
    console.log("Incoming request data:", request.data);
    console.log("Incoming auth:", request.auth);

    // if (!request.auth) {
    //   throw new HttpsError(
    //     "unauthenticated",
    //     "You must be logged in to generate lesson content."
    //   );
    // }

    const payload = request.data;
    const topic = payload.topic;
    if (!topic) {
      throw new HttpsError("invalid-argument", "A topic must be provided.");
    }

    try {
      const key = process.env.GOOGLE_GENAI_API_KEY;
      if (!key) {
        throw new HttpsError("internal", "No API key available.");
      }

      const ai = genkit({
        plugins: [googleAI({ apiKey: key })],
        model: gemini('gemini-1.5-pro'), // Or your preferred model
      });

      const promptTemplate = `Create comprehensive lesson content on the topic: "${topic}".

The target audience is undergraduate students.  The content should include:

* **Engaging Introduction:**  Start with a hook to grab the reader's attention and briefly introduce the topic.
* **Detailed Explanations:** Provide thorough explanations of all key concepts, using clear and accessible language.  Break down complex ideas into smaller, manageable parts.
* **Examples:**  Illustrate key concepts with relevant and concrete examples.  Real-world examples are particularly helpful.
* **Visual Aids (if applicable):**  Include diagrams, charts, equations, or other visual aids to enhance understanding where appropriate.  Use clear labels and captions.
* **Concluding Summary:**  Summarize the main points of the lesson and provide a brief overview of what was covered.

The lesson content should be well-structured, accurate, and engaging.  Prioritize clarity and avoid unnecessary jargon. If unsure about specific details, it's better to omit them than provide inaccurate information.
`;


      const lessonContentFlow = ai.defineFlow("lessonContentFlow", async () => {
        const { text } = await ai.generate(promptTemplate);
        return text;
      });

      const lessonContent = await lessonContentFlow();
      return { lessonContent };
    } catch (error) {
      console.error("Error generating lesson content:", error);
      throw new HttpsError("internal", "Failed to generate lesson content.");
    }
  }
);

export const generateProjectBrief = onRequest(
  { cors: true, secrets: ["GOOGLE_GENAI_API_KEY"] },
  async (req, res) => {
    const {
      businessGoal,
      audienceProfile,
      sourceMaterial,
      projectConstraints,
    } = req.body || {};

    if (!businessGoal) {
      res.status(400).json({ error: "A business goal is required." });
      return;
    }

    try {
      const key = process.env.GOOGLE_GENAI_API_KEY;
      if (!key) {
        res.status(500).json({ error: "No API key available." });
        return;
      }

      const ai = genkit({
        plugins: [googleAI({ apiKey: key })],
        model: gemini("gemini-1.5-pro"),
      });

      const promptTemplate = `You are an expert Performance Consultant and Business Analyst. Using the information provided, create a project brief and list any questions that require clarification before moving forward.\nReturn a valid JSON object with the structure:{\n  "projectBrief": "text of the brief",\n  "clarifyingQuestions": ["question1", "question2"]\n}\nDo not include any code fences or additional formatting.\n\nBusiness Goal: ${businessGoal}\nAudience Profile: ${audienceProfile}\nProject Constraints: ${projectConstraints}\nSource Material: ${sourceMaterial}`;

      const { text } = await ai.generate(promptTemplate);
      let json;
      try {
        json = parseJsonFromText(text);
      } catch (err) {
        console.error("Failed to parse AI response:", err, text);
        res.status(500).json({ error: "Invalid AI response format." });
        return;
      }
      if (!json.projectBrief) {
        console.error("AI response missing projectBrief field:", json);
        res.status(500).json({ error: "AI response missing project brief." });
        return;
      }
      res.status(200).json(json);
    } catch (error) {
      console.error("Error generating project brief:", error);
      res.status(500).json({ error: "Failed to generate project brief." });
    }
  }
);

export const generateLearningStrategy = onCall(
  { secrets: ["GOOGLE_GENAI_API_KEY"] },
  async (req) => {
    const {
      projectBrief,
      businessGoal,
      audienceProfile,
      projectConstraints,
      personaCount = 3,
    } = req.data || {};

    if (!projectBrief) {
      throw new HttpsError("invalid-argument", "A project brief is required.");
    }

    // 1) Generate strategy JSON via Gemini
    const apiKey = process.env.GOOGLE_GENAI_API_KEY;
    if (!apiKey) {
      throw new HttpsError("internal", "No API key available.");
    }
    const ai = genkit({
      plugins: [ googleAI({ apiKey }) ],
      model: gemini("gemini-1.5-pro"),
    });

    const personaInstruction = personaCount
      ? ` and create ${personaCount} learner persona${personaCount > 1 ? "s" : ""}`
      : "";
    const returnStructure = personaCount
      ? `{
  "modalityRecommendation": "brief recommendation",
  "rationale": "why this modality fits",
  "learnerPersonas": [{"name":"Name","motivation":"text","challenges":"text"}]
}`
      : `{
  "modalityRecommendation": "brief recommendation",
  "rationale": "why this modality fits"
}`;

    const prompt = 
      `You are a Senior Instructional Designer. Using the provided information, recommend the most effective training modality${personaInstruction}. ` +
      `Return a JSON object with the structure:${returnStructure} ` +
      `Do not include code fences or extra formatting.\n\n` +
      `Project Brief: ${projectBrief}\n` +
      `Business Goal: ${businessGoal}\n` +
      `Audience Profile: ${audienceProfile}\n` +
      `Project Constraints: ${projectConstraints}`;

    const { text } = await ai.generate(prompt);

    let strategy;
    try {
      strategy = parseJsonFromText(text);
    } catch (err) {
      console.error("Failed to parse AI response:", err, text);
      throw new HttpsError("internal", "Invalid AI response format.");
    }
    if (!strategy.modalityRecommendation || !strategy.rationale) {
      console.error("AI response missing expected fields:", strategy);
      throw new HttpsError("internal", "AI response missing learning strategy fields.");
    }

<<<<<<< HEAD
=======
    // 2) If personas requested, generate avatars via Vertex AI
    if (personaCount && Array.isArray(strategy.learnerPersonas)) {
      const project = resolveProjectId();
      if (!project) {
        throw new HttpsError("internal", "Missing GCP project ID.");
      }
      const location = process.env.GOOGLE_CLOUD_REGION || "us-central1";
      const vertex   = new VertexAI({ project, location });

      const imageModel = vertex.getGenerativeModel({ model: "imagen-3.0-fast-generate-001" });


      async function generateAvatar(p) {
        const prompt =
          `Create a modern corporate vector style avatar of a learner persona named ${p.name}. ` +
          `Their motivation is: ${p.motivation}. Their challenges are: ${p.challenges}.`;
        const maxRetries = 3;
        let backoff = 1000;
        for (let i = 0; i < maxRetries; i++) {
          try {
            const res = await imageModel.generateContent({
              contents: [{ role: "user", parts: [{ text: prompt }] }],
              generationConfig: {
                responseMimeType: "image/png",
                candidateCount: 1,
              },
            });
            const candidate = res.response
              ?.candidates?.[0]
              ?.content?.parts?.[0]
              ?.inlineData;
            if (!candidate || !candidate.data || !candidate.mimeType) {
              return null;
            }
            return `data:${candidate.mimeType};base64,${candidate.data}`;
          } catch (err) {
            if (err.code === 429 && i < maxRetries - 1) {
              await new Promise((r) => setTimeout(r, backoff));
              backoff *= 2;
            } else {
              throw err;
            }
          }
        }
      }

      // throttle to avoid hitting the per-minute quota
      const quota   = Number(process.env.IMAGEN_QUOTA_PER_MINUTE) || 5;
      const delayMs = Math.ceil(60000 / quota);

      const enriched = [];
      for (const p of strategy.learnerPersonas) {
        let avatar = null;
        try {
          avatar = await generateAvatar(p);
        } catch (e) {
          console.error("Avatar generation error for", p.name, e);
        }
        enriched.push({ ...p, avatar });
        await new Promise((r) => setTimeout(r, delayMs));
      }
      strategy.learnerPersonas = enriched;
    }

>>>>>>> 25e075a7
    return strategy;
  }
);

export const generateLearnerPersona = onCall(
  { secrets: ["GOOGLE_GENAI_API_KEY"] },
  async (req) => {
    // 1) Unwrap inputs
    const {
      projectBrief,
      businessGoal,
      audienceProfile,
      projectConstraints,
    } = req.data || {};

    if (!projectBrief) {
      throw new HttpsError("invalid-argument", "A project brief is required.");
    }

    // 2) Generate the persona text
    const apiKey = process.env.GOOGLE_GENAI_API_KEY;
    if (!apiKey) {
      throw new HttpsError("internal", "No API key available.");
    }

    const ai = genkit({
      plugins: [googleAI({ apiKey })],
      model: gemini("gemini-1.5-pro"),
    });

    const textPrompt = `You are a Senior Instructional Designer. Using the provided information, create one learner persona. Return a JSON object exactly like this, no code fences:

{
  "name": "Name",
  "motivation": "text",
  "challenges": "text"
}

Project Brief: ${projectBrief}
Business Goal: ${businessGoal}
Audience Profile: ${audienceProfile}
Project Constraints: ${projectConstraints}`;

    const { text } = await ai.generate(textPrompt);

    let persona;
    try {
      persona = parseJsonFromText(text);
    } catch (err) {
      console.error("Failed to parse AI response:", err, text);
      throw new HttpsError("internal", "Invalid AI response format.");
    }

<<<<<<< HEAD
    return persona;
  }
);
=======
    // 3) Generate a single avatar via Vertex AI
    const project = resolveProjectId();
    if (!project) {
      throw new HttpsError("internal", "Missing GCP project ID.");
    }
    const location = process.env.GOOGLE_CLOUD_REGION || "us-central1";
    const vertex = new VertexAI({ project, location });
    const imageModel = vertex.getGenerativeModel({
      model: "imagen-3.0-fast-generate-001",
    });


    const avatarPrompt =
      `Create a modern corporate-vector-style avatar of a learner persona named ${persona.name}. ` +
      `Their motivation is: ${persona.motivation}. Their challenges are: ${persona.challenges}.`;

    async function generateAvatar(promptText) {
      const maxRetries = 3;
      let delay = 1000;
      for (let i = 0; i < maxRetries; i++) {
        try {
          const res = await imageModel.generateContent({
            contents: [{ role: "user", parts: [{ text: promptText }] }],
            generationConfig: {
              responseMimeType: "image/png",
              candidateCount: 1,
            },
          });
          const candidate = res.response
            ?.candidates?.[0]
            ?.content?.parts?.[0]
            ?.inlineData;
          if (!candidate || !candidate.data || !candidate.mimeType) {
            return null;
          }
          return `data:${candidate.mimeType};base64,${candidate.data}`;
        } catch (err) {
          if (err.code === 429 && i < maxRetries - 1) {
            await new Promise((res) => setTimeout(res, delay));
            delay *= 2;
          } else {
            throw err;
          }
        }
      }
    }

    let avatarDataUrl = null;
    try {
      avatarDataUrl = await generateAvatar(avatarPrompt);
    } catch (imgErr) {
      console.error("Avatar generation failed:", imgErr);
      // We’ll just leave avatarDataUrl as null if it fails
    }

    persona.avatar = avatarDataUrl;
    return persona;
  }
);

export const rerollPersonaAvatar = onCall(
  { secrets: ["GOOGLE_GENAI_API_KEY"] },
  async (request) => {
    const { persona } = request.data || {};
    if (!persona || !persona.name) {
      throw new HttpsError("invalid-argument", "Persona details are required.");
    }

    try {
      const project = resolveProjectId();
      if (!project) {
        throw new HttpsError("internal", "Missing GCP project ID.");
      }
      const location = process.env.GOOGLE_CLOUD_REGION || "us-central1";
      const vertex = new VertexAI({ project, location });
      const imageModel = vertex.getGenerativeModel({
        model: "imagen-3.0-fast-generate-001",
      });

      async function generateAvatar(p) {
        const prompt = `Create a modern corporate vector style avatar of a learner persona named ${p.name}. Their motivation is ${p.motivation} and their challenges are ${p.challenges}.`;
        const maxRetries = 3;
        let delay = 1000;
        for (let i = 0; i < maxRetries; i++) {
          try {
            const res = await imageModel.generateContent({
              contents: [{ role: "user", parts: [{ text: prompt }] }],
              generationConfig: {
                responseMimeType: "image/png",
                candidateCount: 1,
              },
            });
            const candidate = res.response
              ?.candidates?.[0]
              ?.content?.parts?.[0]
              ?.inlineData;
            if (!candidate || !candidate.data || !candidate.mimeType) {
              return null;
            }
            return `data:${candidate.mimeType};base64,${candidate.data}`;
          } catch (err) {
            if (err.code === 429 && i < maxRetries - 1) {
              await new Promise((res) => setTimeout(res, delay));
              delay *= 2;
            } else {
              throw err;
            }
          }
        }
      }

      const avatar = await generateAvatar(persona);
      return { avatar };
    } catch (error) {
      console.error("Error regenerating avatar:", error);
      throw new HttpsError("internal", "Failed to regenerate avatar.");
    }
  },
);

>>>>>>> 25e075a7
export const generateStoryboard = onCall(
  { secrets: ["GOOGLE_GENAI_API_KEY"] },
  async (request) => {
    console.log("Incoming request data:", request.data);
    console.log("Incoming auth:", request.auth);

    // if (!request.auth) {
    //   throw new HttpsError(
    //     "unauthenticated",
    //     "You must be logged in to generate a storyboard."
    //   );
    // }

    const payload = request.data;
    const topic = payload.topic;
    const targetAudience = payload.targetAudience || "undergraduate students"; // Default audience


    if (!topic) {
      throw new HttpsError("invalid-argument", "A topic must be provided.");
    }

    try {
      const key = process.env.GOOGLE_GENAI_API_KEY;
      if (!key) {
        throw new HttpsError("internal", "No API key available.");
      }

      const ai = genkit({
        plugins: [googleAI({ apiKey: key })],
        model: gemini('gemini-1.5-pro'),
      });

      const promptTemplate = `Create a detailed and engaging e-learning storyboard on the topic: "${topic}".

The target audience is ${targetAudience}.  The storyboard should be composed of multiple frames, each including:

* **Frame Title:** A concise title for the frame.
* **Visuals:**  Suggestions for images, graphics, or diagrams that illustrate the concept. Be specific (e.g., "a photo of a plant cell" not just "an image").
* **Text:** Clear and accessible text that explains the concept in depth.  Keep the text concise and focused.
* **Audio Cues:** Recommendations for audio elements (e.g., "Narration explaining the process," "Upbeat background music," "Sound effect of a cash register").
* **Annotations/Interactive Elements:**  Notes for additional explanations, interactive questions (multiple-choice, true/false, open-ended), or prompts for learner reflection ("Consider how this applies to your own life...").


The storyboard should cover all critical aspects of the topic, starting with an engaging introduction, progressing through the core content with detailed explanations, and concluding with a reflective summary and actionable steps. Include interactive elements that encourage learner engagement and personalization of the content.  Ensure the storyboard guides learners through the topic in a logical, engaging, and educational manner.
`;

      const storyboardFlow = ai.defineFlow("storyboardFlow", async () => {
        const { text } = await ai.generate(promptTemplate);
        return text;
      });

      const storyboard = await storyboardFlow();
      return { storyboard };
    } catch (error) {
      console.error("Error generating storyboard:", error);
      throw new HttpsError("internal", "Failed to generate storyboard.");
    }
  }
);


/**
 * Firebase Callable Function: sendEmailBlast
 *
 * (Remains largely unchanged.)
 */
export const sendEmailBlast = functions.https.onCall(async (data, context) => {
  const payload = data.data ? data.data : data;
  console.log("sendEmailBlast called, context.auth:", context.auth);
  console.log("Payload received:", payload);

  let authInfo = context.auth;
  if (!authInfo && payload.__token) {
    try {
      authInfo = await admin.auth().verifyIdToken(payload.__token);
      console.log("Verified __token successfully. authInfo:", authInfo);
    } catch (error) {
      console.error("Error verifying __token:", error);
    }
  }
  if (!authInfo) {
    console.error("Unauthorized attempt to send email blast. authInfo is", authInfo);
    throw new functions.https.HttpsError(
      "unauthenticated",
      "You must be logged in to send an email blast."
    );
  }
  console.log("sendEmailBlast: Authenticated call. authInfo.uid:", authInfo.uid);
  const { subject, message } = payload;
  console.log("sendEmailBlast: Received subject:", subject, "and message:", message);
  try {
    const emailListSnapshot = await db.collection("emailList").get();
    const emailList = emailListSnapshot.docs.map((doc) => doc.data().email);
    if (emailList.length === 0) {
      return { success: false, error: "No subscribers found." };
    }
    console.log(`Sending email blast to ${emailList.length} subscribers`);
    const mailOptions = {
      from: "jonny@thoughtify.training",
      bcc: emailList,
      subject: subject,
      text: message,
    };
    await transporter.sendMail(mailOptions);
    console.log("Email blast sent successfully!");
    return { success: true, message: "Email blast sent successfully!" };
  } catch (error) {
    console.error("Error sending email blast:", error);
    return { success: false, error: error.message };
  }
});

/**
 * Firebase Callable Function: sendEmailReply
 */
export const sendEmailReply = functions.https.onCall(async (callData) => {
  const payload = callData.data ? callData.data : callData;
  console.log("Full callData:", callData);
  console.log("Using payload:", payload);
  const recipientEmail = payload.recipientEmail ? payload.recipientEmail.toString().trim() : "";
  const subject = payload.subject || "";
  const message = payload.message || "";
  console.log("sendEmailReply data received:", { recipientEmail, subject, message });
  if (!recipientEmail) {
    return { success: false, error: "No recipient email provided." };
  }
  const mailOptions = {
    from: '"Jonny" <jonny@thoughtify.training>',
    to: [recipientEmail],
    subject: subject,
    text: message,
  };
  console.log("Mail options to be sent:", mailOptions);
  try {
    await transporter.sendMail(mailOptions);
    console.log("Email sent successfully to:", recipientEmail);
    return { success: true, message: "Email sent successfully!" };
  } catch (error) {
    console.error("Error sending email:", error);
    return { success: false, error: error.message };
  }
});<|MERGE_RESOLUTION|>--- conflicted
+++ resolved
@@ -49,24 +49,6 @@
   return JSON.parse(jsonString);
 }
 
-<<<<<<< HEAD
-=======
-function resolveProjectId() {
-  return (
-    process.env.GOOGLE_CLOUD_PROJECT ||
-    process.env.GCLOUD_PROJECT ||
-    process.env.GCP_PROJECT ||
-    (() => {
-      try {
-        const cfg = JSON.parse(process.env.FIREBASE_CONFIG || "{}");
-        return cfg.projectId;
-      } catch {
-        return undefined;
-      }
-    })()
-  );
-}
->>>>>>> 25e075a7
 
 export const setCustomClaims = onRequest(async (req, res) => {
   // Expect a JSON body like: { id: "USER_UID", claims: { admin: true } }
@@ -510,73 +492,6 @@
       throw new HttpsError("internal", "AI response missing learning strategy fields.");
     }
 
-<<<<<<< HEAD
-=======
-    // 2) If personas requested, generate avatars via Vertex AI
-    if (personaCount && Array.isArray(strategy.learnerPersonas)) {
-      const project = resolveProjectId();
-      if (!project) {
-        throw new HttpsError("internal", "Missing GCP project ID.");
-      }
-      const location = process.env.GOOGLE_CLOUD_REGION || "us-central1";
-      const vertex   = new VertexAI({ project, location });
-
-      const imageModel = vertex.getGenerativeModel({ model: "imagen-3.0-fast-generate-001" });
-
-
-      async function generateAvatar(p) {
-        const prompt =
-          `Create a modern corporate vector style avatar of a learner persona named ${p.name}. ` +
-          `Their motivation is: ${p.motivation}. Their challenges are: ${p.challenges}.`;
-        const maxRetries = 3;
-        let backoff = 1000;
-        for (let i = 0; i < maxRetries; i++) {
-          try {
-            const res = await imageModel.generateContent({
-              contents: [{ role: "user", parts: [{ text: prompt }] }],
-              generationConfig: {
-                responseMimeType: "image/png",
-                candidateCount: 1,
-              },
-            });
-            const candidate = res.response
-              ?.candidates?.[0]
-              ?.content?.parts?.[0]
-              ?.inlineData;
-            if (!candidate || !candidate.data || !candidate.mimeType) {
-              return null;
-            }
-            return `data:${candidate.mimeType};base64,${candidate.data}`;
-          } catch (err) {
-            if (err.code === 429 && i < maxRetries - 1) {
-              await new Promise((r) => setTimeout(r, backoff));
-              backoff *= 2;
-            } else {
-              throw err;
-            }
-          }
-        }
-      }
-
-      // throttle to avoid hitting the per-minute quota
-      const quota   = Number(process.env.IMAGEN_QUOTA_PER_MINUTE) || 5;
-      const delayMs = Math.ceil(60000 / quota);
-
-      const enriched = [];
-      for (const p of strategy.learnerPersonas) {
-        let avatar = null;
-        try {
-          avatar = await generateAvatar(p);
-        } catch (e) {
-          console.error("Avatar generation error for", p.name, e);
-        }
-        enriched.push({ ...p, avatar });
-        await new Promise((r) => setTimeout(r, delayMs));
-      }
-      strategy.learnerPersonas = enriched;
-    }
-
->>>>>>> 25e075a7
     return strategy;
   }
 );
@@ -630,132 +545,10 @@
       throw new HttpsError("internal", "Invalid AI response format.");
     }
 
-<<<<<<< HEAD
     return persona;
   }
 );
-=======
-    // 3) Generate a single avatar via Vertex AI
-    const project = resolveProjectId();
-    if (!project) {
-      throw new HttpsError("internal", "Missing GCP project ID.");
-    }
-    const location = process.env.GOOGLE_CLOUD_REGION || "us-central1";
-    const vertex = new VertexAI({ project, location });
-    const imageModel = vertex.getGenerativeModel({
-      model: "imagen-3.0-fast-generate-001",
-    });
-
-
-    const avatarPrompt =
-      `Create a modern corporate-vector-style avatar of a learner persona named ${persona.name}. ` +
-      `Their motivation is: ${persona.motivation}. Their challenges are: ${persona.challenges}.`;
-
-    async function generateAvatar(promptText) {
-      const maxRetries = 3;
-      let delay = 1000;
-      for (let i = 0; i < maxRetries; i++) {
-        try {
-          const res = await imageModel.generateContent({
-            contents: [{ role: "user", parts: [{ text: promptText }] }],
-            generationConfig: {
-              responseMimeType: "image/png",
-              candidateCount: 1,
-            },
-          });
-          const candidate = res.response
-            ?.candidates?.[0]
-            ?.content?.parts?.[0]
-            ?.inlineData;
-          if (!candidate || !candidate.data || !candidate.mimeType) {
-            return null;
-          }
-          return `data:${candidate.mimeType};base64,${candidate.data}`;
-        } catch (err) {
-          if (err.code === 429 && i < maxRetries - 1) {
-            await new Promise((res) => setTimeout(res, delay));
-            delay *= 2;
-          } else {
-            throw err;
-          }
-        }
-      }
-    }
-
-    let avatarDataUrl = null;
-    try {
-      avatarDataUrl = await generateAvatar(avatarPrompt);
-    } catch (imgErr) {
-      console.error("Avatar generation failed:", imgErr);
-      // We’ll just leave avatarDataUrl as null if it fails
-    }
-
-    persona.avatar = avatarDataUrl;
-    return persona;
-  }
-);
-
-export const rerollPersonaAvatar = onCall(
-  { secrets: ["GOOGLE_GENAI_API_KEY"] },
-  async (request) => {
-    const { persona } = request.data || {};
-    if (!persona || !persona.name) {
-      throw new HttpsError("invalid-argument", "Persona details are required.");
-    }
-
-    try {
-      const project = resolveProjectId();
-      if (!project) {
-        throw new HttpsError("internal", "Missing GCP project ID.");
-      }
-      const location = process.env.GOOGLE_CLOUD_REGION || "us-central1";
-      const vertex = new VertexAI({ project, location });
-      const imageModel = vertex.getGenerativeModel({
-        model: "imagen-3.0-fast-generate-001",
-      });
-
-      async function generateAvatar(p) {
-        const prompt = `Create a modern corporate vector style avatar of a learner persona named ${p.name}. Their motivation is ${p.motivation} and their challenges are ${p.challenges}.`;
-        const maxRetries = 3;
-        let delay = 1000;
-        for (let i = 0; i < maxRetries; i++) {
-          try {
-            const res = await imageModel.generateContent({
-              contents: [{ role: "user", parts: [{ text: prompt }] }],
-              generationConfig: {
-                responseMimeType: "image/png",
-                candidateCount: 1,
-              },
-            });
-            const candidate = res.response
-              ?.candidates?.[0]
-              ?.content?.parts?.[0]
-              ?.inlineData;
-            if (!candidate || !candidate.data || !candidate.mimeType) {
-              return null;
-            }
-            return `data:${candidate.mimeType};base64,${candidate.data}`;
-          } catch (err) {
-            if (err.code === 429 && i < maxRetries - 1) {
-              await new Promise((res) => setTimeout(res, delay));
-              delay *= 2;
-            } else {
-              throw err;
-            }
-          }
-        }
-      }
-
-      const avatar = await generateAvatar(persona);
-      return { avatar };
-    } catch (error) {
-      console.error("Error regenerating avatar:", error);
-      throw new HttpsError("internal", "Failed to regenerate avatar.");
-    }
-  },
-);
-
->>>>>>> 25e075a7
+
 export const generateStoryboard = onCall(
   { secrets: ["GOOGLE_GENAI_API_KEY"] },
   async (request) => {
