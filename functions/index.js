--- conflicted
+++ resolved
@@ -510,24 +510,13 @@
 
     // 2) If personas requested, generate avatars via Vertex AI
     if (personaCount && Array.isArray(strategy.learnerPersonas)) {
-<<<<<<< HEAD
       const project = resolveProjectId();
       if (!project) {
         throw new HttpsError("internal", "Missing GCP project ID.");
       }
       const location = process.env.GOOGLE_CLOUD_REGION || "us-central1";
       const vertex   = new VertexAI({ project, location });
-      const imageModel = vertex.getGenerativeModel({ model: "imagen-3.0-fast-generate" });
-=======
-      const project = process.env.GOOGLE_CLOUD_PROJECT
-                   || process.env.GCLOUD_PROJECT
-                   || process.env.GCP_PROJECT;
-      const location = process.env.GOOGLE_CLOUD_REGION || "us-central1";
-      const vertex   = new VertexAI({ project, location });
-
       const imageModel = vertex.getGenerativeModel({ model: "imagen-3.0-fast-generate-001" });
-
->>>>>>> 574128f6
 
       async function generateAvatar(p) {
         const avatarPrompt = 
@@ -618,7 +607,6 @@
       throw new HttpsError("internal", "Invalid AI response format.");
     }
 
-<<<<<<< HEAD
     // 3) Generate a single avatar via Vertex AI
     const project = resolveProjectId();
     if (!project) {
@@ -637,7 +625,7 @@
       for (let i = 0; i < maxRetries; i++) {
         try {
           const [avatar] = await vertex.generateImage({
-            model: "imagen-3.0-fast-generate",
+            model: "imagen-3.0-fast-generate-001",
             prompt: promptText,
             imageCount: 1,
           });
@@ -659,39 +647,6 @@
     let avatarDataUrl = null;
     try {
       avatarDataUrl = await generateAvatar(avatarPrompt);
-=======
-    // 3) Use Vertex AI to generate a single avatar image
-    const projectId = process.env.GOOGLE_CLOUD_PROJECT 
-                   || process.env.GCLOUD_PROJECT 
-                   || process.env.GCP_PROJECT;
-    const location  = process.env.GOOGLE_CLOUD_REGION || "us-central1";
-    const vertex    = new VertexAI({ projectId, location });
-    const imageModel = vertex.getGenerativeModel({
-      model: "imagen-3.0-fast-generate" // or your preferred image model
-    });
-
-    let avatarDataUrl = null;
-    try {
-      const result = await imageModel.generateContent({
-        contents: [{
-          role: "user",
-          parts: [{
-            text: 
-              `Create a modern corporate-vector-style avatar of a learner persona named ${persona.name}. ` +
-              `Their motivation is: ${persona.motivation}. Their challenges are: ${persona.challenges}.`
-          }]
-        }]
-      });
-
-      const candidate = result
-        .response?.candidates?.[0]
-        ?.content?.parts?.[0]
-        ?.inlineData;
-
-      if (candidate && candidate.data && candidate.mimeType) {
-        avatarDataUrl = `data:${candidate.mimeType};base64,${candidate.data}`;
-      }
->>>>>>> 574128f6
     } catch (imgErr) {
       console.error("Avatar generation failed:", imgErr);
       // We’ll just leave avatarDataUrl as null if it fails
