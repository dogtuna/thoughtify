/* eslint-disable no-unused-vars */
// functions/index.js
import process from "process";
import functions from "firebase-functions";
import nodemailer from "nodemailer";
import admin from "firebase-admin";
import { gemini, googleAI } from "@genkit-ai/googleai";
import { genkit } from "genkit";
import { onCall, HttpsError, onRequest } from "firebase-functions/v2/https";
import OpenAI from "openai";
import { Buffer } from "node:buffer";
<<<<<<< HEAD
=======
import cors from "cors";
>>>>>>> 8b5255d0

// Initialize Firebase Admin (if not already initialized)
if (!admin.apps.length) {
  admin.initializeApp();
}
const db = admin.firestore();
const corsHandler = cors({ origin: true });

// Retrieve the API key from environment variables (using Firebase secrets)
// Make sure you have set the secret via:
//    firebase functions:secrets:set GOOGLE_GENAI_API_KEY "your_api_key"
const apiKey = process.env.GOOGLE_GENAI_API_KEY;
if (!apiKey) {
  console.warn("No API key found in process.env.GOOGLE_GENAI_API_KEY; please set it as a secret.");
}

// Create a nodemailer transporter.
const transporter = nodemailer.createTransport({
  host: "smtp.zoho.com",
  port: 465,
  secure: true, // Use SSL
  auth: {
    user: process.env.SMTP_USER,
    pass: process.env.SMTP_PASS,
  },
});

function parseJsonFromText(text) {
  // Extract JSON content even if it's wrapped in Markdown code fences
  const fenceMatch = text.match(/```(?:json)?\s*([\s\S]*?)\s*```/i);
  const raw = fenceMatch ? fenceMatch[1] : text;

  // Locate the first JSON object within the raw text
  const start = raw.indexOf("{");
  const end = raw.lastIndexOf("}");
  if (start === -1 || end === -1 || end <= start) {
    throw new Error("No JSON object found in text");
  }

  const jsonString = raw.slice(start, end + 1);
  return JSON.parse(jsonString);
}


export const setCustomClaims = onRequest(async (req, res) => {
  // Expect a JSON body like: { id: "USER_UID", claims: { admin: true } }
  const { id, claims } = req.body;
  
  if (!id || !claims) {
    res.status(400).send({ status: "error", message: "Missing id or claims" });
    return;
  }

  try {
    await admin.auth().setCustomUserClaims(id, claims);
    res.status(200).send({ status: "success", message: "Custom claims set successfully" });
  } catch (error) {
    console.error("Error setting custom claims:", error);
    res.status(500).send({ status: "error", message: error.message });
  }
});

export const generateInvitation = functions.https.onCall(async (data, context) => {
  // Extract the payload: check if data is nested
  const payload = data.data || data;
  const { businessName, businessEmail } = payload;
  if (!businessName || !businessEmail) {
    throw new functions.https.HttpsError("invalid-argument", "Business name and email are required.");
  }

  // Generate a random 8-character code.
  const generateRandomCode = () =>
    Math.random().toString(36).substring(2, 10).toUpperCase();

  const invitationCode = generateRandomCode();
  const invitationData = {
    businessName,
    businessEmail,
    invitationCode,
    status: "not started",
    createdAt: admin.firestore.FieldValue.serverTimestamp(),
    lastLogin: null,
  };

  await db.collection("invitations").add(invitationData);
  return { invitationCode };
});

<<<<<<< HEAD
export const generateAvatar = onCall(
  { secrets: ["OPENAI_API_KEY"] },
  async (request) => {
    const { name } = request.data || {};
    if (!name) {
      throw new HttpsError("invalid-argument", "Name is required.");
    }
    try {
      const bucket = admin.storage().bucket();
      const filePath = `avatars/${encodeURIComponent(name)}.png`;
      const file = bucket.file(filePath);
      const [exists] = await file.exists();
      if (exists) {
        const [contents] = await file.download();
        return { avatar: `data:image/png;base64,${contents.toString("base64")}` };
      }
      const openai = new OpenAI({ apiKey: process.env.OPENAI_API_KEY });
      const response = await openai.images.generate({
        model: "gpt-image-1",
        prompt: `professional, illustrative social media avatar of ${name}`,
        size: "256x256",
        response_format: "b64_json",
      });
      const b64 = response.data[0].b64_json;
      await file.save(Buffer.from(b64, "base64"), {
        contentType: "image/png",
      });
      return { avatar: `data:image/png;base64,${b64}` };
    } catch (error) {
      console.error("Error generating avatar:", error);
      throw new HttpsError("internal", "Failed to generate avatar.");
    }
=======
export const generateAvatar = onRequest(
  { secrets: ["OPENAI_API_KEY"] },
  async (req, res) => {
    corsHandler(req, res, async () => {
      if (req.method !== "POST") {
        res.status(405).send("Method Not Allowed");
        return;
      }
      const { name } = req.body || {};
      if (!name) {
        res.status(400).json({ error: "Name is required." });
        return;
      }
      try {
        const bucket = admin.storage().bucket();
        const filePath = `avatars/${encodeURIComponent(name)}.png`;
        const file = bucket.file(filePath);
        const [exists] = await file.exists();
        if (exists) {
          const [contents] = await file.download();
          res
            .status(200)
            .json({
              avatar: `data:image/png;base64,${contents.toString("base64")}`,
            });
          return;
        }
        const openai = new OpenAI({ apiKey: process.env.OPENAI_API_KEY });
        const response = await openai.images.generate({
          model: "gpt-image-1",
          prompt: `professional, illustrative social media avatar of ${name}`,
          size: "256x256",
          response_format: "b64_json",
        });
        const b64 = response.data[0].b64_json;
        await file.save(Buffer.from(b64, "base64"), {
          contentType: "image/png",
        });
        res.status(200).json({ avatar: `data:image/png;base64,${b64}` });
      } catch (error) {
        console.error("Error generating avatar:", error);
        res.status(500).json({ error: "Failed to generate avatar." });
      }
    });
>>>>>>> 8b5255d0
  },
);

export const generateTrainingPlan = onCall(
  { secrets: ["GOOGLE_GENAI_API_KEY"] },
  async (request) => {
    console.log("Incoming request data:", request.data);
    console.log("Incoming auth:", request.auth);

    // if (!request.auth) {  // Optional: Add authentication if needed
    //   throw new HttpsError(
    //     "unauthenticated",
    //     "You must be logged in to generate a training plan."
    //   );
    // }

    const payload = request.data;
    const prompt = payload.prompt;

    if (!prompt) {
      throw new HttpsError("invalid-argument", "A prompt must be provided.");
    }

    try {
      const key = process.env.GOOGLE_GENAI_API_KEY;
      if (!key) {
        throw new HttpsError("internal", "No API key available.");
      }

      const ai = genkit({
        plugins: [googleAI({ apiKey: key })],
        model: gemini('gemini-1.5-pro'),
      });

      const trainingPlanFlow = ai.defineFlow(
        "trainingPlanFlow",
        async () => {
          const { text } = await ai.generate(prompt);
          return text;
        }
      );

      const trainingPlan = await trainingPlanFlow();
      return { trainingPlan };
    } catch (error) {
      console.error("Error generating training plan:", error);
      throw new HttpsError("internal", "Failed to generate training plan.");
    }
  }
);

// Create Study Material from topic prompt
export const generateStudyMaterial = onCall(
  { secrets: ["GOOGLE_GENAI_API_KEY"] },
  async (request) => {
    console.log("Incoming request data:", request.data);
    console.log("Incoming auth:", request.auth);

    // if (!request.auth) {
    //   throw new HttpsError(
    //     "unauthenticated",
    //     "You must be logged in to generate study material."
    //   );
    // }

    const payload = request.data;
    const topic = payload.topic;
    if (!topic) {
      throw new HttpsError("invalid-argument", "A topic must be provided.");
    }

    try {
      const key = process.env.GOOGLE_GENAI_API_KEY;
      if (!key) {
        throw new HttpsError("internal", "No API key available.");
      }

      const ai = genkit({
        plugins: [googleAI({ apiKey: key })],
        model: gemini('gemini-1.5-pro'),
      });

      const promptTemplate = `Create a comprehensive study guide on "${topic}" for high school or college students.  Include the following:

* **Target Audience:** High school or college students (specify which if known).
* **Comprehensive Overview:** A thorough explanation of the topic, covering all key aspects.
* **Key Concepts:**  Essential concepts, theories, and terminology.  Explain each clearly.
* **Examples:** Illustrative examples and practical applications.
* **Review Questions or Practice Problems:** Questions or problems to test understanding and aid in exam preparation.

Prioritize accuracy and avoid fabricating information. If unsure about specific details, it's better to omit them than provide inaccurate information.  Focus on clear explanations and relevant examples.
`;

      const studyMaterialFlow = ai.defineFlow("studyMaterialFlow", async () => {
        const { text } = await ai.generate(promptTemplate);
        return text;
      });

      const studyMaterial = await studyMaterialFlow();
      return { studyMaterial };
    } catch (error) {
      console.error("Error generating study material:", error);
      throw new HttpsError("internal", "Failed to generate study material.");
    }
  }
);

/**
 * Firebase Callable Function: generateCourseOutline
 *
 * Uses a pre-written prompt template to generate a course outline for the provided topic.
 * This function uses Firebase Functions v2 secrets.
 */
export const generateCourseOutline = onCall(
  { secrets: ["GOOGLE_GENAI_API_KEY"] },
  async (request) => {
    console.log("Incoming request data:", request.data);
    console.log("Incoming auth:", request.auth);

    // Enforce that the caller is authenticated.
    // if (!request.auth) {
    //   throw new HttpsError("unauthenticated", "You must be logged in to generate a course outline.");
    // }

    // Unwrap the payload (in v2, request.data contains the client-sent payload).
    const payload = request.data;
    const topic = payload.topic;
    if (!topic) {
      throw new HttpsError("invalid-argument", "A course topic must be provided.");
    }

    try {
      // Retrieve the API key injected as a secret.
      const key = process.env.GOOGLE_GENAI_API_KEY;
      if (!key) {
        throw new HttpsError("internal", "No API key available.");
      }

      // Initialize GenKit instance with the Google AI plugin using the secret API key.
      const ai = genkit({
        plugins: [googleAI({ apiKey: key })],
        model: gemini('gemini-1.5-pro'),
      });

      // Build the prompt template using the provided topic.
      const promptTemplate = `Generate a professional, multi-module course outline for a course on "${topic}".
Prioritize accuracy and avoid fabricating information.  If you are unsure about the details of a resource, it is better to omit it than to provide inaccurate information.  Focus on generating a solid course structure and suggesting general learning areas.
      Include the following sections:
1. **Course Title:** Provide a concise, engaging title.
2. **Introduction/Overview:** Write a brief overview summarizing the course content and objectives.
3. **Target Audience:** Define who the course is designed for.
4. **Learning Objectives:** List the key outcomes learners will achieve.
5. **Module Summaries:** For each module, include:
   - **Module Title:** A clear, concise title.
   - **Description:** A summary of the module's content.
   - **Key Concepts:** A bullet list of main topics.
   - **Recommended Resources:** One or two resources for further learning.
   - **Duration:** A suggested duration for the module.
6. **Conclusion/Next Steps:** Summarize the overall course and provide actionable recommendations for further study.
Use clear, concise, and professional language suitable for a general audience.`;

      // Define the flow using the prompt template.
      const courseOutlineFlow = ai.defineFlow("courseOutlineFlow", async () => {
        const { text } = await ai.generate(promptTemplate);
        return text;
      });

      // Call the flow (the prompt already includes the topic).
      const outline = await courseOutlineFlow();
      return { outline };
    } catch (error) {
      console.error("Error generating course outline:", error);
      throw new HttpsError("internal", "Failed to generate the course outline.");
    }
  }
);

export const generateAssessment = onCall(
  { secrets: ["GOOGLE_GENAI_API_KEY"] },
  async (request) => {
    console.log("Incoming request data:", request.data);
    console.log("Incoming auth:", request.auth);

    // if (!request.auth) {
    //   throw new HttpsError(
    //     "unauthenticated",
    //     "You must be logged in to generate an assessment."
    //   );
    // }

    const payload = request.data;
    const topic = payload.topic;
    if (!topic) {
      throw new HttpsError("invalid-argument", "A topic must be provided.");
    }

    try {
      const key = process.env.GOOGLE_GENAI_API_KEY;
      if (!key) {
        throw new HttpsError("internal", "No API key available.");
      }

      const ai = genkit({
        plugins: [googleAI({ apiKey: key })],
        model: gemini('gemini-1.5-pro'),
      });

      const promptTemplate = `Create an assessment and answer key/rubric on the topic of "${topic}".  The assessment should evaluate understanding of the key concepts related to this topic.

**Assessment Format:**  Choose a suitable format for assessing knowledge of this topic (e.g., multiple-choice questions, short answer questions, essay question, coding challenge, project proposal, etc.).  Clearly indicate the chosen format.

**Assessment Questions/Tasks:** Provide the assessment itself. This should include clear instructions and specific questions or tasks.

**Answer Key/Rubric:**  Provide the correct answers or a detailed rubric for grading the assessment.  Ensure the answer key/rubric aligns with the chosen assessment format and effectively evaluates understanding of the topic.
`;

      const assessmentFlow = ai.defineFlow("assessmentFlow", async () => {
        const { text } = await ai.generate(promptTemplate);
        return text; // Return the generated assessment
      });

      const assessment = await assessmentFlow();
      return { assessment };
    } catch (error) {
      console.error("Error generating assessment:", error);
      throw new HttpsError("internal", "Failed to generate assessment.");
    }
  }
);

export const generateLessonContent = onCall(
  { secrets: ["GOOGLE_GENAI_API_KEY"] },
  async (request) => {
    console.log("Incoming request data:", request.data);
    console.log("Incoming auth:", request.auth);

    // if (!request.auth) {
    //   throw new HttpsError(
    //     "unauthenticated",
    //     "You must be logged in to generate lesson content."
    //   );
    // }

    const payload = request.data;
    const topic = payload.topic;
    if (!topic) {
      throw new HttpsError("invalid-argument", "A topic must be provided.");
    }

    try {
      const key = process.env.GOOGLE_GENAI_API_KEY;
      if (!key) {
        throw new HttpsError("internal", "No API key available.");
      }

      const ai = genkit({
        plugins: [googleAI({ apiKey: key })],
        model: gemini('gemini-1.5-pro'), // Or your preferred model
      });

      const promptTemplate = `Create comprehensive lesson content on the topic: "${topic}".

The target audience is undergraduate students.  The content should include:

* **Engaging Introduction:**  Start with a hook to grab the reader's attention and briefly introduce the topic.
* **Detailed Explanations:** Provide thorough explanations of all key concepts, using clear and accessible language.  Break down complex ideas into smaller, manageable parts.
* **Examples:**  Illustrate key concepts with relevant and concrete examples.  Real-world examples are particularly helpful.
* **Visual Aids (if applicable):**  Include diagrams, charts, equations, or other visual aids to enhance understanding where appropriate.  Use clear labels and captions.
* **Concluding Summary:**  Summarize the main points of the lesson and provide a brief overview of what was covered.

The lesson content should be well-structured, accurate, and engaging.  Prioritize clarity and avoid unnecessary jargon. If unsure about specific details, it's better to omit them than provide inaccurate information.
`;


      const lessonContentFlow = ai.defineFlow("lessonContentFlow", async () => {
        const { text } = await ai.generate(promptTemplate);
        return text;
      });

      const lessonContent = await lessonContentFlow();
      return { lessonContent };
    } catch (error) {
      console.error("Error generating lesson content:", error);
      throw new HttpsError("internal", "Failed to generate lesson content.");
    }
  }
);

export const generateProjectBrief = onRequest(
  { cors: true, secrets: ["GOOGLE_GENAI_API_KEY"] },
  async (req, res) => {
    const {
      businessGoal,
      audienceProfile,
      sourceMaterial,
      projectConstraints,
    } = req.body || {};

    if (!businessGoal) {
      res.status(400).json({ error: "A business goal is required." });
      return;
    }

    try {
      const key = process.env.GOOGLE_GENAI_API_KEY;
      if (!key) {
        res.status(500).json({ error: "No API key available." });
        return;
      }

      const ai = genkit({
        plugins: [googleAI({ apiKey: key })],
        model: gemini("gemini-1.5-pro"),
      });

      const promptTemplate = `You are an expert Performance Consultant and Business Analyst. Using the information provided, create a project brief and list any questions that require clarification before moving forward.\nReturn a valid JSON object with the structure:{\n  "projectBrief": "text of the brief",\n  "clarifyingQuestions": ["question1", "question2"]\n}\nDo not include any code fences or additional formatting.\n\nBusiness Goal: ${businessGoal}\nAudience Profile: ${audienceProfile}\nProject Constraints: ${projectConstraints}\nSource Material: ${sourceMaterial}`;

      const { text } = await ai.generate(promptTemplate);
      let json;
      try {
        json = parseJsonFromText(text);
      } catch (err) {
        console.error("Failed to parse AI response:", err, text);
        res.status(500).json({ error: "Invalid AI response format." });
        return;
      }
      if (!json.projectBrief) {
        console.error("AI response missing projectBrief field:", json);
        res.status(500).json({ error: "AI response missing project brief." });
        return;
      }
      res.status(200).json(json);
    } catch (error) {
      console.error("Error generating project brief:", error);
      res.status(500).json({ error: "Failed to generate project brief." });
    }
  }
);

export const generateLearningStrategy = onCall(
  { secrets: ["GOOGLE_GENAI_API_KEY"] },
  async (req) => {
    const {
      projectBrief,
      businessGoal,
      audienceProfile,
      projectConstraints,
      clarifyingQuestions = [],
      clarifyingAnswers = [],
      personaCount = 3,
    } = req.data || {};

    if (!projectBrief) {
      throw new HttpsError("invalid-argument", "A project brief is required.");
    }

    // 1) Generate strategy JSON via Gemini
    const apiKey = process.env.GOOGLE_GENAI_API_KEY;
    if (!apiKey) {
      throw new HttpsError("internal", "No API key available.");
    }
    const ai = genkit({
      plugins: [ googleAI({ apiKey }) ],
      model: gemini("gemini-1.5-pro"),
    });

    const personaInstruction = personaCount
      ? ` and create ${personaCount} learner persona${personaCount > 1 ? "s" : ""}`
      : "";
    const returnStructure = personaCount
      ? `{
  "modalityRecommendation": "brief recommendation",
  "rationale": "why this modality fits",
  "learnerPersonas": [{"name":"Name","motivation":"text","challenges":"text"}]
}`
      : `{
  "modalityRecommendation": "brief recommendation",
  "rationale": "why this modality fits"
}`;

    const prompt =
      `You are a Senior Instructional Designer. Using the provided information, recommend the most effective training modality${personaInstruction}. ` +
      `Return a JSON object with the structure:${returnStructure} ` +
      `Do not include code fences or extra formatting.\n\n` +
      `Project Brief: ${projectBrief}\n` +
      `Business Goal: ${businessGoal}\n` +
      `Audience Profile: ${audienceProfile}\n` +
      `Project Constraints: ${projectConstraints}` +
      (() => {
        const pairs = clarifyingQuestions.map((q, i) =>
          `Q: ${q}\nA: ${clarifyingAnswers[i] || ""}`
        );
        return pairs.length ? `\nClarifications:\n${pairs.join("\n")}` : "";
      })();

    const { text } = await ai.generate(prompt);

    let strategy;
    try {
      strategy = parseJsonFromText(text);
    } catch (err) {
      console.error("Failed to parse AI response:", err, text);
      throw new HttpsError("internal", "Invalid AI response format.");
    }
    if (!strategy.modalityRecommendation || !strategy.rationale) {
      console.error("AI response missing expected fields:", strategy);
      throw new HttpsError("internal", "AI response missing learning strategy fields.");
    }

    return strategy;
  }
);

export const generateLearnerPersona = onCall(
  { secrets: ["GOOGLE_GENAI_API_KEY"] },
  async (req) => {
    // 1) Unwrap inputs
    const {
      projectBrief,
      businessGoal,
      audienceProfile,
      projectConstraints,
    } = req.data || {};

    if (!projectBrief) {
      throw new HttpsError("invalid-argument", "A project brief is required.");
    }

    // 2) Generate the persona text
    const apiKey = process.env.GOOGLE_GENAI_API_KEY;
    if (!apiKey) {
      throw new HttpsError("internal", "No API key available.");
    }

    const ai = genkit({
      plugins: [googleAI({ apiKey })],
      model: gemini("gemini-1.5-pro"),
    });

    const randomSeed = Math.random().toString(36).substring(2, 8);
    const textPrompt = `You are a Senior Instructional Designer. Using the provided information, create one learner persona with a distinct, randomly chosen name. Return a JSON object exactly like this, no code fences, and vary the persona each time using this seed: ${randomSeed}

{ 
  "name": "Name",
  "motivation": "text",
  "challenges": "text"
}

Project Brief: ${projectBrief}
Business Goal: ${businessGoal}
Audience Profile: ${audienceProfile}
Project Constraints: ${projectConstraints}`;

    const { text } = await ai.generate(textPrompt);

    let persona;
    try {
      persona = parseJsonFromText(text);
    } catch (err) {
      console.error("Failed to parse AI response:", err, text);
      throw new HttpsError("internal", "Invalid AI response format.");
    }

    return persona;
  }
);

export const generateStoryboard = onCall(
  { secrets: ["GOOGLE_GENAI_API_KEY"] },
  async (request) => {
    console.log("Incoming request data:", request.data);
    console.log("Incoming auth:", request.auth);

    // if (!request.auth) {
    //   throw new HttpsError(
    //     "unauthenticated",
    //     "You must be logged in to generate a storyboard."
    //   );
    // }

    const payload = request.data;
    const topic = payload.topic;
    const targetAudience = payload.targetAudience || "undergraduate students"; // Default audience


    if (!topic) {
      throw new HttpsError("invalid-argument", "A topic must be provided.");
    }

    try {
      const key = process.env.GOOGLE_GENAI_API_KEY;
      if (!key) {
        throw new HttpsError("internal", "No API key available.");
      }

      const ai = genkit({
        plugins: [googleAI({ apiKey: key })],
        model: gemini('gemini-1.5-pro'),
      });

      const promptTemplate = `Create a detailed and engaging e-learning storyboard on the topic: "${topic}".

The target audience is ${targetAudience}.  The storyboard should be composed of multiple frames, each including:

* **Frame Title:** A concise title for the frame.
* **Visuals:**  Suggestions for images, graphics, or diagrams that illustrate the concept. Be specific (e.g., "a photo of a plant cell" not just "an image").
* **Text:** Clear and accessible text that explains the concept in depth.  Keep the text concise and focused.
* **Audio Cues:** Recommendations for audio elements (e.g., "Narration explaining the process," "Upbeat background music," "Sound effect of a cash register").
* **Annotations/Interactive Elements:**  Notes for additional explanations, interactive questions (multiple-choice, true/false, open-ended), or prompts for learner reflection ("Consider how this applies to your own life...").


The storyboard should cover all critical aspects of the topic, starting with an engaging introduction, progressing through the core content with detailed explanations, and concluding with a reflective summary and actionable steps. Include interactive elements that encourage learner engagement and personalization of the content.  Ensure the storyboard guides learners through the topic in a logical, engaging, and educational manner.
`;

      const storyboardFlow = ai.defineFlow("storyboardFlow", async () => {
        const { text } = await ai.generate(promptTemplate);
        return text;
      });

      const storyboard = await storyboardFlow();
      return { storyboard };
    } catch (error) {
      console.error("Error generating storyboard:", error);
      throw new HttpsError("internal", "Failed to generate storyboard.");
    }
  }
);


/**
 * Firebase Callable Function: sendEmailBlast
 *
 * (Remains largely unchanged.)
 */
export const sendEmailBlast = functions.https.onCall(async (data, context) => {
  const payload = data.data ? data.data : data;
  console.log("sendEmailBlast called, context.auth:", context.auth);
  console.log("Payload received:", payload);

  let authInfo = context.auth;
  if (!authInfo && payload.__token) {
    try {
      authInfo = await admin.auth().verifyIdToken(payload.__token);
      console.log("Verified __token successfully. authInfo:", authInfo);
    } catch (error) {
      console.error("Error verifying __token:", error);
    }
  }
  if (!authInfo) {
    console.error("Unauthorized attempt to send email blast. authInfo is", authInfo);
    throw new functions.https.HttpsError(
      "unauthenticated",
      "You must be logged in to send an email blast."
    );
  }
  console.log("sendEmailBlast: Authenticated call. authInfo.uid:", authInfo.uid);
  const { subject, message } = payload;
  console.log("sendEmailBlast: Received subject:", subject, "and message:", message);
  try {
    const emailListSnapshot = await db.collection("emailList").get();
    const emailList = emailListSnapshot.docs.map((doc) => doc.data().email);
    if (emailList.length === 0) {
      return { success: false, error: "No subscribers found." };
    }
    console.log(`Sending email blast to ${emailList.length} subscribers`);
    const mailOptions = {
      from: "jonny@thoughtify.training",
      bcc: emailList,
      subject: subject,
      text: message,
    };
    await transporter.sendMail(mailOptions);
    console.log("Email blast sent successfully!");
    return { success: true, message: "Email blast sent successfully!" };
  } catch (error) {
    console.error("Error sending email blast:", error);
    return { success: false, error: error.message };
  }
});

/**
 * Firebase Callable Function: sendEmailReply
 */
export const sendEmailReply = functions.https.onCall(async (callData) => {
  const payload = callData.data ? callData.data : callData;
  console.log("Full callData:", callData);
  console.log("Using payload:", payload);
  const recipientEmail = payload.recipientEmail ? payload.recipientEmail.toString().trim() : "";
  const subject = payload.subject || "";
  const message = payload.message || "";
  console.log("sendEmailReply data received:", { recipientEmail, subject, message });
  if (!recipientEmail) {
    return { success: false, error: "No recipient email provided." };
  }
  const mailOptions = {
    from: '"Jonny" <jonny@thoughtify.training>',
    to: [recipientEmail],
    subject: subject,
    text: message,
  };
  console.log("Mail options to be sent:", mailOptions);
  try {
    await transporter.sendMail(mailOptions);
    console.log("Email sent successfully to:", recipientEmail);
    return { success: true, message: "Email sent successfully!" };
  } catch (error) {
    console.error("Error sending email:", error);
    return { success: false, error: error.message };
  }
});<|MERGE_RESOLUTION|>--- conflicted
+++ resolved
@@ -9,10 +9,6 @@
 import { onCall, HttpsError, onRequest } from "firebase-functions/v2/https";
 import OpenAI from "openai";
 import { Buffer } from "node:buffer";
-<<<<<<< HEAD
-=======
-import cors from "cors";
->>>>>>> 8b5255d0
 
 // Initialize Firebase Admin (if not already initialized)
 if (!admin.apps.length) {
@@ -101,7 +97,6 @@
   return { invitationCode };
 });
 
-<<<<<<< HEAD
 export const generateAvatar = onCall(
   { secrets: ["OPENAI_API_KEY"] },
   async (request) => {
@@ -134,52 +129,6 @@
       console.error("Error generating avatar:", error);
       throw new HttpsError("internal", "Failed to generate avatar.");
     }
-=======
-export const generateAvatar = onRequest(
-  { secrets: ["OPENAI_API_KEY"] },
-  async (req, res) => {
-    corsHandler(req, res, async () => {
-      if (req.method !== "POST") {
-        res.status(405).send("Method Not Allowed");
-        return;
-      }
-      const { name } = req.body || {};
-      if (!name) {
-        res.status(400).json({ error: "Name is required." });
-        return;
-      }
-      try {
-        const bucket = admin.storage().bucket();
-        const filePath = `avatars/${encodeURIComponent(name)}.png`;
-        const file = bucket.file(filePath);
-        const [exists] = await file.exists();
-        if (exists) {
-          const [contents] = await file.download();
-          res
-            .status(200)
-            .json({
-              avatar: `data:image/png;base64,${contents.toString("base64")}`,
-            });
-          return;
-        }
-        const openai = new OpenAI({ apiKey: process.env.OPENAI_API_KEY });
-        const response = await openai.images.generate({
-          model: "gpt-image-1",
-          prompt: `professional, illustrative social media avatar of ${name}`,
-          size: "256x256",
-          response_format: "b64_json",
-        });
-        const b64 = response.data[0].b64_json;
-        await file.save(Buffer.from(b64, "base64"), {
-          contentType: "image/png",
-        });
-        res.status(200).json({ avatar: `data:image/png;base64,${b64}` });
-      } catch (error) {
-        console.error("Error generating avatar:", error);
-        res.status(500).json({ error: "Failed to generate avatar." });
-      }
-    });
->>>>>>> 8b5255d0
   },
 );
 
