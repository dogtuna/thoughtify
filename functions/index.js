--- conflicted
+++ resolved
@@ -482,11 +482,7 @@
           process.env.GCP_PROJECT;
         const location = process.env.GOOGLE_CLOUD_REGION || "us-central1";
         const vertexAI = new VertexAI({ project, location });
-<<<<<<< HEAD
-        const imageModel = vertexAI.getGenerativeModel({ model: "imagen-4.0-fast-generate-preview-06-06" });
-=======
         const imageModel = vertexAI.getGenerativeModel({ model: "imagen-3.0-fast-generate-001" });
->>>>>>> 41f8c692
 
         async function generateAvatar(persona) {
           const prompt = `Create a modern corporate vector style avatar of a learner persona named ${persona.name}. Their motivation is ${persona.motivation} and their challenges are ${persona.challenges}.`;
