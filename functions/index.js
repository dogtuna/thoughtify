--- conflicted
+++ resolved
@@ -185,38 +185,6 @@
   throw new Error("No complete JSON content found");
 }
 
-<<<<<<< HEAD
-=======
-function getInquiryMapRefs(projectId) {
-  const projectRef = db.collection("projects").doc(projectId);
-  const mapDoc = projectRef.collection("inquiryMap").doc("root"); // ✅ document holder
-  return {
-    mapDoc,
-    hypotheses: mapDoc.collection("hypotheses"),
-    questions:  mapDoc.collection("questions"),
-    evidence:   mapDoc.collection("evidence"),
-    tasks:      mapDoc.collection("tasks"),
-  };
-}
-
-function buildInquiryNode({
-  title,
-  parentHypothesisId = null,
-  confidenceScore = 0,
-  status = "open",
-  links = [],
-}) {
-  return {
-    title,
-    parentHypothesisId,
-    confidenceScore,
-    status,
-    links,
-    createdAt: admin.firestore.FieldValue.serverTimestamp(),
-    updatedAt: admin.firestore.FieldValue.serverTimestamp(),
-  };
-}
->>>>>>> 4d702602
 
 export const setCustomClaims = onRequest(async (req, res) => {
   // Expect a JSON body like: { id: "USER_UID", claims: { admin: true } }
@@ -1608,7 +1576,6 @@
   }
 });
 
-<<<<<<< HEAD
 const generateInitialInquiryMapApp = express();
 generateInitialInquiryMapApp.use(
   cors({ origin: "https://thoughtify.training" })
@@ -1621,25 +1588,6 @@
     res.status(400).json({ error: "project brief is required." });
     return;
   }
-=======
-export const generateInitialInquiryMap = onCall(
-  {
-    region: "us-central1",
-    secrets: ["GOOGLE_GENAI_API_KEY"],
-    invoker: "public"
-  },
-  async (request) => {
-    const { projectId, brief, ownerId, name } = request.data || {};
-    if (!projectId || !brief || !ownerId || !name) {
-      throw new HttpsError(
-        "invalid-argument",
-        "projectId, ownerId, name and project brief are required."
-      );
-    }
-
-    const key = process.env.GOOGLE_GENAI_API_KEY;
-    if (!key) throw new HttpsError("internal", "No API key available.");
->>>>>>> 4d702602
 
   const key = process.env.GOOGLE_GENAI_API_KEY;
   if (!key) {
@@ -1647,7 +1595,6 @@
     return;
   }
 
-<<<<<<< HEAD
   const ai = genkit({
     plugins: [googleAI({ apiKey: key })],
     model: gemini("gemini-1.5-pro"),
@@ -1664,30 +1611,6 @@
     hypotheses = await flow();
     if (!Array.isArray(hypotheses)) {
       throw new Error("AI did not return an array");
-=======
-    const flow = ai.defineFlow("initialInquiryMapFlow", async () => {
-      const prompt =
-        `Given the project brief below, generate EXACTLY 3 initial hypotheses as a JSON array of objects ` +
-        `with fields: title (string), confidenceScore (0..1, default 0), status ("unexplored"), links (array).\n` +
-        `Return ONLY JSON. Brief:\n${brief}`;
-      const { text } = await ai.generate(prompt);
-      const parsed = parseJsonFromText(text);
-      if (!Array.isArray(parsed)) throw new Error("AI did not return an array");
-      return parsed.map(h => ({
-        title: String(h.title || "").trim(),
-        confidenceScore: Number(h.confidenceScore || 0),
-        status: String(h.status || "unexplored"),
-        links: Array.isArray(h.links) ? h.links : [],
-      }));
-    });
-
-    let hypotheses;
-    try {
-      hypotheses = await flow();
-    } catch (e) {
-      console.error("AI generation failed:", e);
-      throw new HttpsError("internal", "Failed to generate hypotheses");
->>>>>>> 4d702602
     }
   } catch (error) {
     console.error("AI generation failed:", error);
@@ -1695,63 +1618,8 @@
     return;
   }
 
-<<<<<<< HEAD
   res.json({ hypotheses, count: hypotheses.length });
 });
-=======
-    const { mapDoc, hypotheses: hypCol } = getInquiryMapRefs(projectId);
-    const batch = db.batch();
-
-    batch.set(mapDoc, {
-      createdAt: admin.firestore.FieldValue.serverTimestamp(),
-      updatedAt: admin.firestore.FieldValue.serverTimestamp(),
-    }, { merge: true });
-
-    hypotheses.forEach((h) => {
-      const docRef = hypCol.doc();
-      batch.set(docRef, {
-        title: h.title,
-        parentHypothesisId: null,
-        confidenceScore: h.confidenceScore || 0,
-        status: h.status || "unexplored",
-        links: h.links || [],
-        createdAt: admin.firestore.FieldValue.serverTimestamp(),
-        updatedAt: admin.firestore.FieldValue.serverTimestamp(),
-      });
-    });
-
-    await db
-      .collection("projects")
-      .doc(projectId)
-      .set(
-        {
-          ownerId,
-          name,
-          brief,
-          inquiryMap: {
-            createdAt: admin.firestore.FieldValue.serverTimestamp(),
-            hypothesisCount: hypotheses.length,
-          },
-        },
-        { merge: true }
-      );
-
-    await db
-      .collection("projects")
-      .doc(projectId)
-      .set(
-        {
-          ownerId,
-          name,
-          brief,
-          inquiryMap: {
-            createdAt: admin.firestore.FieldValue.serverTimestamp(),
-            hypothesisCount: hypotheses.length,
-          },
-        },
-        { merge: true }
-      );
->>>>>>> 4d702602
 
 export const generateInitialInquiryMap = onRequest(
   { region: "us-central1", secrets: ["GOOGLE_GENAI_API_KEY"] },
