/* eslint-disable no-unused-vars */
// functions/index.js
import process from "process";
import functions from "firebase-functions";
import nodemailer from "nodemailer";
import admin from "firebase-admin";
import { gemini, googleAI } from "@genkit-ai/googleai";
import { VertexAI } from "@google-cloud/vertexai";
import { genkit } from "genkit";
import { onCall, HttpsError, onRequest } from "firebase-functions/v2/https";

// Initialize Firebase Admin (if not already initialized)
if (!admin.apps.length) {
  admin.initializeApp();
}
const db = admin.firestore();

// Retrieve the API key from environment variables (using Firebase secrets)
// Make sure you have set the secret via:
//    firebase functions:secrets:set GOOGLE_GENAI_API_KEY "your_api_key"
const apiKey = process.env.GOOGLE_GENAI_API_KEY;
if (!apiKey) {
  console.warn("No API key found in process.env.GOOGLE_GENAI_API_KEY; please set it as a secret.");
}

// Create a nodemailer transporter.
const transporter = nodemailer.createTransport({
  host: "smtp.zoho.com",
  port: 465,
  secure: true, // Use SSL
  auth: {
    user: process.env.SMTP_USER,
    pass: process.env.SMTP_PASS,
  },
});

function parseJsonFromText(text) {
  // Extract JSON content even if it's wrapped in Markdown code fences
  const fenceMatch = text.match(/```(?:json)?\s*([\s\S]*?)\s*```/i);
  const raw = fenceMatch ? fenceMatch[1] : text;

  // Locate the first JSON object within the raw text
  const start = raw.indexOf("{");
  const end = raw.lastIndexOf("}");
  if (start === -1 || end === -1 || end <= start) {
    throw new Error("No JSON object found in text");
  }

  const jsonString = raw.slice(start, end + 1);
  return JSON.parse(jsonString);
}

export const setCustomClaims = onRequest(async (req, res) => {
  // Expect a JSON body like: { id: "USER_UID", claims: { admin: true } }
  const { id, claims } = req.body;
  
  if (!id || !claims) {
    res.status(400).send({ status: "error", message: "Missing id or claims" });
    return;
  }

  try {
    await admin.auth().setCustomUserClaims(id, claims);
    res.status(200).send({ status: "success", message: "Custom claims set successfully" });
  } catch (error) {
    console.error("Error setting custom claims:", error);
    res.status(500).send({ status: "error", message: error.message });
  }
});

export const generateInvitation = functions.https.onCall(async (data, context) => {
  // Extract the payload: check if data is nested
  const payload = data.data || data;
  const { businessName, businessEmail } = payload;
  if (!businessName || !businessEmail) {
    throw new functions.https.HttpsError("invalid-argument", "Business name and email are required.");
  }

  // Generate a random 8-character code.
  const generateRandomCode = () =>
    Math.random().toString(36).substring(2, 10).toUpperCase();

  const invitationCode = generateRandomCode();
  const invitationData = {
    businessName,
    businessEmail,
    invitationCode,
    status: "not started",
    createdAt: admin.firestore.FieldValue.serverTimestamp(),
    lastLogin: null,
  };

  await db.collection("invitations").add(invitationData);
  return { invitationCode };
});

export const generateTrainingPlan = onCall(
  { secrets: ["GOOGLE_GENAI_API_KEY"] },
  async (request) => {
    console.log("Incoming request data:", request.data);
    console.log("Incoming auth:", request.auth);

    // if (!request.auth) {  // Optional: Add authentication if needed
    //   throw new HttpsError(
    //     "unauthenticated",
    //     "You must be logged in to generate a training plan."
    //   );
    // }

    const payload = request.data;
    const prompt = payload.prompt;

    if (!prompt) {
      throw new HttpsError("invalid-argument", "A prompt must be provided.");
    }

    try {
      const key = process.env.GOOGLE_GENAI_API_KEY;
      if (!key) {
        throw new HttpsError("internal", "No API key available.");
      }

      const ai = genkit({
        plugins: [googleAI({ apiKey: key })],
        model: gemini('gemini-1.5-pro'),
      });

      const trainingPlanFlow = ai.defineFlow(
        "trainingPlanFlow",
        async () => {
          const { text } = await ai.generate(prompt);
          return text;
        }
      );

      const trainingPlan = await trainingPlanFlow();
      return { trainingPlan };
    } catch (error) {
      console.error("Error generating training plan:", error);
      throw new HttpsError("internal", "Failed to generate training plan.");
    }
  }
);

// Create Study Material from topic prompt
export const generateStudyMaterial = onCall(
  { secrets: ["GOOGLE_GENAI_API_KEY"] },
  async (request) => {
    console.log("Incoming request data:", request.data);
    console.log("Incoming auth:", request.auth);

    // if (!request.auth) {
    //   throw new HttpsError(
    //     "unauthenticated",
    //     "You must be logged in to generate study material."
    //   );
    // }

    const payload = request.data;
    const topic = payload.topic;
    if (!topic) {
      throw new HttpsError("invalid-argument", "A topic must be provided.");
    }

    try {
      const key = process.env.GOOGLE_GENAI_API_KEY;
      if (!key) {
        throw new HttpsError("internal", "No API key available.");
      }

      const ai = genkit({
        plugins: [googleAI({ apiKey: key })],
        model: gemini('gemini-1.5-pro'),
      });

      const promptTemplate = `Create a comprehensive study guide on "${topic}" for high school or college students.  Include the following:

* **Target Audience:** High school or college students (specify which if known).
* **Comprehensive Overview:** A thorough explanation of the topic, covering all key aspects.
* **Key Concepts:**  Essential concepts, theories, and terminology.  Explain each clearly.
* **Examples:** Illustrative examples and practical applications.
* **Review Questions or Practice Problems:** Questions or problems to test understanding and aid in exam preparation.

Prioritize accuracy and avoid fabricating information. If unsure about specific details, it's better to omit them than provide inaccurate information.  Focus on clear explanations and relevant examples.
`;

      const studyMaterialFlow = ai.defineFlow("studyMaterialFlow", async () => {
        const { text } = await ai.generate(promptTemplate);
        return text;
      });

      const studyMaterial = await studyMaterialFlow();
      return { studyMaterial };
    } catch (error) {
      console.error("Error generating study material:", error);
      throw new HttpsError("internal", "Failed to generate study material.");
    }
  }
);

/**
 * Firebase Callable Function: generateCourseOutline
 *
 * Uses a pre-written prompt template to generate a course outline for the provided topic.
 * This function uses Firebase Functions v2 secrets.
 */
export const generateCourseOutline = onCall(
  { secrets: ["GOOGLE_GENAI_API_KEY"] },
  async (request) => {
    console.log("Incoming request data:", request.data);
    console.log("Incoming auth:", request.auth);

    // Enforce that the caller is authenticated.
    // if (!request.auth) {
    //   throw new HttpsError("unauthenticated", "You must be logged in to generate a course outline.");
    // }

    // Unwrap the payload (in v2, request.data contains the client-sent payload).
    const payload = request.data;
    const topic = payload.topic;
    if (!topic) {
      throw new HttpsError("invalid-argument", "A course topic must be provided.");
    }

    try {
      // Retrieve the API key injected as a secret.
      const key = process.env.GOOGLE_GENAI_API_KEY;
      if (!key) {
        throw new HttpsError("internal", "No API key available.");
      }

      // Initialize GenKit instance with the Google AI plugin using the secret API key.
      const ai = genkit({
        plugins: [googleAI({ apiKey: key })],
        model: gemini('gemini-1.5-pro'),
      });

      // Build the prompt template using the provided topic.
      const promptTemplate = `Generate a professional, multi-module course outline for a course on "${topic}".
Prioritize accuracy and avoid fabricating information.  If you are unsure about the details of a resource, it is better to omit it than to provide inaccurate information.  Focus on generating a solid course structure and suggesting general learning areas.
      Include the following sections:
1. **Course Title:** Provide a concise, engaging title.
2. **Introduction/Overview:** Write a brief overview summarizing the course content and objectives.
3. **Target Audience:** Define who the course is designed for.
4. **Learning Objectives:** List the key outcomes learners will achieve.
5. **Module Summaries:** For each module, include:
   - **Module Title:** A clear, concise title.
   - **Description:** A summary of the module's content.
   - **Key Concepts:** A bullet list of main topics.
   - **Recommended Resources:** One or two resources for further learning.
   - **Duration:** A suggested duration for the module.
6. **Conclusion/Next Steps:** Summarize the overall course and provide actionable recommendations for further study.
Use clear, concise, and professional language suitable for a general audience.`;

      // Define the flow using the prompt template.
      const courseOutlineFlow = ai.defineFlow("courseOutlineFlow", async () => {
        const { text } = await ai.generate(promptTemplate);
        return text;
      });

      // Call the flow (the prompt already includes the topic).
      const outline = await courseOutlineFlow();
      return { outline };
    } catch (error) {
      console.error("Error generating course outline:", error);
      throw new HttpsError("internal", "Failed to generate the course outline.");
    }
  }
);

export const generateAssessment = onCall(
  { secrets: ["GOOGLE_GENAI_API_KEY"] },
  async (request) => {
    console.log("Incoming request data:", request.data);
    console.log("Incoming auth:", request.auth);

    // if (!request.auth) {
    //   throw new HttpsError(
    //     "unauthenticated",
    //     "You must be logged in to generate an assessment."
    //   );
    // }

    const payload = request.data;
    const topic = payload.topic;
    if (!topic) {
      throw new HttpsError("invalid-argument", "A topic must be provided.");
    }

    try {
      const key = process.env.GOOGLE_GENAI_API_KEY;
      if (!key) {
        throw new HttpsError("internal", "No API key available.");
      }

      const ai = genkit({
        plugins: [googleAI({ apiKey: key })],
        model: gemini('gemini-1.5-pro'),
      });

      const promptTemplate = `Create an assessment and answer key/rubric on the topic of "${topic}".  The assessment should evaluate understanding of the key concepts related to this topic.

**Assessment Format:**  Choose a suitable format for assessing knowledge of this topic (e.g., multiple-choice questions, short answer questions, essay question, coding challenge, project proposal, etc.).  Clearly indicate the chosen format.

**Assessment Questions/Tasks:** Provide the assessment itself. This should include clear instructions and specific questions or tasks.

**Answer Key/Rubric:**  Provide the correct answers or a detailed rubric for grading the assessment.  Ensure the answer key/rubric aligns with the chosen assessment format and effectively evaluates understanding of the topic.
`;

      const assessmentFlow = ai.defineFlow("assessmentFlow", async () => {
        const { text } = await ai.generate(promptTemplate);
        return text; // Return the generated assessment
      });

      const assessment = await assessmentFlow();
      return { assessment };
    } catch (error) {
      console.error("Error generating assessment:", error);
      throw new HttpsError("internal", "Failed to generate assessment.");
    }
  }
);

export const generateLessonContent = onCall(
  { secrets: ["GOOGLE_GENAI_API_KEY"] },
  async (request) => {
    console.log("Incoming request data:", request.data);
    console.log("Incoming auth:", request.auth);

    // if (!request.auth) {
    //   throw new HttpsError(
    //     "unauthenticated",
    //     "You must be logged in to generate lesson content."
    //   );
    // }

    const payload = request.data;
    const topic = payload.topic;
    if (!topic) {
      throw new HttpsError("invalid-argument", "A topic must be provided.");
    }

    try {
      const key = process.env.GOOGLE_GENAI_API_KEY;
      if (!key) {
        throw new HttpsError("internal", "No API key available.");
      }

      const ai = genkit({
        plugins: [googleAI({ apiKey: key })],
        model: gemini('gemini-1.5-pro'), // Or your preferred model
      });

      const promptTemplate = `Create comprehensive lesson content on the topic: "${topic}".

The target audience is undergraduate students.  The content should include:

* **Engaging Introduction:**  Start with a hook to grab the reader's attention and briefly introduce the topic.
* **Detailed Explanations:** Provide thorough explanations of all key concepts, using clear and accessible language.  Break down complex ideas into smaller, manageable parts.
* **Examples:**  Illustrate key concepts with relevant and concrete examples.  Real-world examples are particularly helpful.
* **Visual Aids (if applicable):**  Include diagrams, charts, equations, or other visual aids to enhance understanding where appropriate.  Use clear labels and captions.
* **Concluding Summary:**  Summarize the main points of the lesson and provide a brief overview of what was covered.

The lesson content should be well-structured, accurate, and engaging.  Prioritize clarity and avoid unnecessary jargon. If unsure about specific details, it's better to omit them than provide inaccurate information.
`;


      const lessonContentFlow = ai.defineFlow("lessonContentFlow", async () => {
        const { text } = await ai.generate(promptTemplate);
        return text;
      });

      const lessonContent = await lessonContentFlow();
      return { lessonContent };
    } catch (error) {
      console.error("Error generating lesson content:", error);
      throw new HttpsError("internal", "Failed to generate lesson content.");
    }
  }
);

export const generateProjectBrief = onRequest(
  { cors: true, secrets: ["GOOGLE_GENAI_API_KEY"] },
  async (req, res) => {
    const {
      businessGoal,
      audienceProfile,
      sourceMaterial,
      projectConstraints,
    } = req.body || {};

    if (!businessGoal) {
      res.status(400).json({ error: "A business goal is required." });
      return;
    }

    try {
      const key = process.env.GOOGLE_GENAI_API_KEY;
      if (!key) {
        res.status(500).json({ error: "No API key available." });
        return;
      }

      const ai = genkit({
        plugins: [googleAI({ apiKey: key })],
        model: gemini("gemini-1.5-pro"),
      });

      const promptTemplate = `You are an expert Performance Consultant and Business Analyst. Using the information provided, create a project brief and list any questions that require clarification before moving forward.\nReturn a valid JSON object with the structure:{\n  "projectBrief": "text of the brief",\n  "clarifyingQuestions": ["question1", "question2"]\n}\nDo not include any code fences or additional formatting.\n\nBusiness Goal: ${businessGoal}\nAudience Profile: ${audienceProfile}\nProject Constraints: ${projectConstraints}\nSource Material: ${sourceMaterial}`;

      const { text } = await ai.generate(promptTemplate);
      let json;
      try {
        json = parseJsonFromText(text);
      } catch (err) {
        console.error("Failed to parse AI response:", err, text);
        res.status(500).json({ error: "Invalid AI response format." });
        return;
      }
      if (!json.projectBrief) {
        console.error("AI response missing projectBrief field:", json);
        res.status(500).json({ error: "AI response missing project brief." });
        return;
      }
      res.status(200).json(json);
    } catch (error) {
      console.error("Error generating project brief:", error);
      res.status(500).json({ error: "Failed to generate project brief." });
    }
  }
);

export const generateLearningStrategy = onCall(
  { secrets: ["GOOGLE_GENAI_API_KEY"] },
  async (req) => {
    const {
      projectBrief,
      businessGoal,
      audienceProfile,
      projectConstraints,
      personaCount = 3,
    } = req.data || {};

    if (!projectBrief) {
      throw new HttpsError("invalid-argument", "A project brief is required.");
    }

    // 1) Generate strategy JSON via Gemini
    const apiKey = process.env.GOOGLE_GENAI_API_KEY;
    if (!apiKey) {
      throw new HttpsError("internal", "No API key available.");
    }
    const ai = genkit({
      plugins: [ googleAI({ apiKey }) ],
      model: gemini("gemini-1.5-pro"),
    });

    const personaInstruction = personaCount
      ? ` and create ${personaCount} learner persona${personaCount > 1 ? "s" : ""}`
      : "";
    const returnStructure = personaCount
      ? `{
  "modalityRecommendation": "brief recommendation",
  "rationale": "why this modality fits",
  "learnerPersonas": [{"name":"Name","motivation":"text","challenges":"text"}]
}`
      : `{
  "modalityRecommendation": "brief recommendation",
  "rationale": "why this modality fits"
}`;

    const prompt = 
      `You are a Senior Instructional Designer. Using the provided information, recommend the most effective training modality${personaInstruction}. ` +
      `Return a JSON object with the structure:${returnStructure} ` +
      `Do not include code fences or extra formatting.\n\n` +
      `Project Brief: ${projectBrief}\n` +
      `Business Goal: ${businessGoal}\n` +
      `Audience Profile: ${audienceProfile}\n` +
      `Project Constraints: ${projectConstraints}`;

    const { text } = await ai.generate(prompt);

    let strategy;
    try {
      strategy = parseJsonFromText(text);
    } catch (err) {
      console.error("Failed to parse AI response:", err, text);
      throw new HttpsError("internal", "Invalid AI response format.");
    }
    if (!strategy.modalityRecommendation || !strategy.rationale) {
      console.error("AI response missing expected fields:", strategy);
      throw new HttpsError("internal", "AI response missing learning strategy fields.");
    }

    // 2) If personas requested, generate avatars via Vertex AI
    if (personaCount && Array.isArray(strategy.learnerPersonas)) {
      const project = process.env.GOOGLE_CLOUD_PROJECT
                   || process.env.GCLOUD_PROJECT
                   || process.env.GCP_PROJECT;
      const location = process.env.GOOGLE_CLOUD_REGION || "us-central1";
      const vertex   = new VertexAI({ project, location });
<<<<<<< HEAD
      const imageModel = vertex.getGenerativeModel({ model: "imagen-3.0-fast-generate" });
=======
      const imageModel = vertex.getGenerativeModel({ model: "imagen-3.0-fast-generate-001" });
>>>>>>> 32ff0935

      async function generateAvatar(p) {
        const avatarPrompt = 
          `Create a modern corporate vector style avatar of a learner persona named ${p.name}. ` +
          `Their motivation is: ${p.motivation}. Their challenges are: ${p.challenges}.`;

        const res = await imageModel.generateContent({
          contents: [{ role: "user", parts: [{ text: avatarPrompt }] }],
        });
        const candidate = res.response
          ?.candidates?.[0]
          ?.content?.parts?.[0]
          ?.inlineData;
        if (!candidate || !candidate.data || !candidate.mimeType) {
          return null;
        }
        return `data:${candidate.mimeType};base64,${candidate.data}`;
      }

      // throttle to avoid hitting the per-minute quota
      const quota   = Number(process.env.IMAGEN_QUOTA_PER_MINUTE) || 5;
      const delayMs = Math.ceil(60000 / quota);

      const enriched = [];
      for (const p of strategy.learnerPersonas) {
        let avatar = null;
        try {
          avatar = await generateAvatar(p);
        } catch (e) {
          console.error("Avatar generation error for", p.name, e);
        }
        enriched.push({ ...p, avatar });
        await new Promise((r) => setTimeout(r, delayMs));
      }
      strategy.learnerPersonas = enriched;
    }

    return strategy;
  }
);

export const generateLearnerPersona = onCall(
  { secrets: ["GOOGLE_GENAI_API_KEY"] },
  async (req) => {
    // 1) Unwrap inputs
    const {
      projectBrief,
      businessGoal,
      audienceProfile,
      projectConstraints,
    } = req.data || {};

    if (!projectBrief) {
      throw new HttpsError("invalid-argument", "A project brief is required.");
    }

    // 2) Generate the persona text
    const apiKey = process.env.GOOGLE_GENAI_API_KEY;
    if (!apiKey) {
      throw new HttpsError("internal", "No API key available.");
    }

    const ai = genkit({
      plugins: [googleAI({ apiKey })],
      model: gemini("gemini-1.5-pro"),
    });

    const textPrompt = `You are a Senior Instructional Designer. Using the provided information, create one learner persona. Return a JSON object exactly like this, no code fences:

{
  "name": "Name",
  "motivation": "text",
  "challenges": "text"
}

Project Brief: ${projectBrief}
Business Goal: ${businessGoal}
Audience Profile: ${audienceProfile}
Project Constraints: ${projectConstraints}`;

    const { text } = await ai.generate(textPrompt);

    let persona;
    try {
      persona = parseJsonFromText(text);
    } catch (err) {
      console.error("Failed to parse AI response:", err, text);
      throw new HttpsError("internal", "Invalid AI response format.");
    }

    // 3) Generate a single avatar via Vertex AI
    const project =
      process.env.GOOGLE_CLOUD_PROJECT ||
      process.env.GCLOUD_PROJECT ||
      process.env.GCP_PROJECT;
    const location = process.env.GOOGLE_CLOUD_REGION || "us-central1";
    const vertex = new VertexAI({ project, location });
<<<<<<< HEAD
=======
    const imageModel = vertex.getGenerativeModel({
      model: "imagen-3.0-fast-generate-001",
    });
>>>>>>> 32ff0935

    const avatarPrompt =
      `Create a modern corporate-vector-style avatar of a learner persona named ${persona.name}. ` +
      `Their motivation is: ${persona.motivation}. Their challenges are: ${persona.challenges}.`;

    async function generateAvatar(promptText) {
      const maxRetries = 3;
      let delay = 1000;
      for (let i = 0; i < maxRetries; i++) {
        try {
          const [avatar] = await vertex.generateImage({
            model: "imagen-3.0-fast-generate",
            prompt: promptText,
            imageCount: 1,
          });
          if (avatar?.imageBytes) {
            return `data:image/png;base64,${avatar.imageBytes}`;
          }
          return null;
        } catch (err) {
          if (err.code === 429 && i < maxRetries - 1) {
            await new Promise((res) => setTimeout(res, delay));
            delay *= 2;
          } else {
            throw err;
          }
        }
      }
    }

    let avatarDataUrl = null;
    try {
      avatarDataUrl = await generateAvatar(avatarPrompt);
    } catch (imgErr) {
      console.error("Avatar generation failed:", imgErr);
      // leave avatarDataUrl as null or set a fallback URL here
    }

    persona.avatar = avatarDataUrl;
    return persona;
  }
);

export const rerollPersonaAvatar = onCall(
  { secrets: ["GOOGLE_GENAI_API_KEY"] },
  async (request) => {
    const { persona } = request.data || {};
    if (!persona || !persona.name) {
      throw new HttpsError("invalid-argument", "Persona details are required.");
    }

    try {
      const project =
        process.env.GOOGLE_CLOUD_PROJECT ||
        process.env.GCLOUD_PROJECT ||
        process.env.GCP_PROJECT;
      const location = process.env.GOOGLE_CLOUD_REGION || "us-central1";
      const vertex = new VertexAI({ project, location });

      async function generateAvatar(p) {
        const prompt = `Create a modern corporate vector style avatar of a learner persona named ${p.name}. Their motivation is ${p.motivation} and their challenges are ${p.challenges}.`;
        const maxRetries = 3;
        let delay = 1000;
        for (let i = 0; i < maxRetries; i++) {
          try {
            const [avatar] = await vertex.generateImage({
              model: "imagen-3.0-fast-generate",
              prompt,
              imageCount: 1,
            });
            if (avatar?.imageBytes) {
              return `data:image/png;base64,${avatar.imageBytes}`;
            }
            return null;
          } catch (err) {
            if (err.code === 429 && i < maxRetries - 1) {
              await new Promise((res) => setTimeout(res, delay));
              delay *= 2;
            } else {
              throw err;
            }
          }
        }
      }

      const avatar = await generateAvatar(persona);
      return { avatar };
    } catch (error) {
      console.error("Error regenerating avatar:", error);
      throw new HttpsError("internal", "Failed to regenerate avatar.");
    }
  },
);

export const generateStoryboard = onCall(
  { secrets: ["GOOGLE_GENAI_API_KEY"] },
  async (request) => {
    console.log("Incoming request data:", request.data);
    console.log("Incoming auth:", request.auth);

    // if (!request.auth) {
    //   throw new HttpsError(
    //     "unauthenticated",
    //     "You must be logged in to generate a storyboard."
    //   );
    // }

    const payload = request.data;
    const topic = payload.topic;
    const targetAudience = payload.targetAudience || "undergraduate students"; // Default audience


    if (!topic) {
      throw new HttpsError("invalid-argument", "A topic must be provided.");
    }

    try {
      const key = process.env.GOOGLE_GENAI_API_KEY;
      if (!key) {
        throw new HttpsError("internal", "No API key available.");
      }

      const ai = genkit({
        plugins: [googleAI({ apiKey: key })],
        model: gemini('gemini-1.5-pro'),
      });

      const promptTemplate = `Create a detailed and engaging e-learning storyboard on the topic: "${topic}".

The target audience is ${targetAudience}.  The storyboard should be composed of multiple frames, each including:

* **Frame Title:** A concise title for the frame.
* **Visuals:**  Suggestions for images, graphics, or diagrams that illustrate the concept. Be specific (e.g., "a photo of a plant cell" not just "an image").
* **Text:** Clear and accessible text that explains the concept in depth.  Keep the text concise and focused.
* **Audio Cues:** Recommendations for audio elements (e.g., "Narration explaining the process," "Upbeat background music," "Sound effect of a cash register").
* **Annotations/Interactive Elements:**  Notes for additional explanations, interactive questions (multiple-choice, true/false, open-ended), or prompts for learner reflection ("Consider how this applies to your own life...").


The storyboard should cover all critical aspects of the topic, starting with an engaging introduction, progressing through the core content with detailed explanations, and concluding with a reflective summary and actionable steps. Include interactive elements that encourage learner engagement and personalization of the content.  Ensure the storyboard guides learners through the topic in a logical, engaging, and educational manner.
`;

      const storyboardFlow = ai.defineFlow("storyboardFlow", async () => {
        const { text } = await ai.generate(promptTemplate);
        return text;
      });

      const storyboard = await storyboardFlow();
      return { storyboard };
    } catch (error) {
      console.error("Error generating storyboard:", error);
      throw new HttpsError("internal", "Failed to generate storyboard.");
    }
  }
);


/**
 * Firebase Callable Function: sendEmailBlast
 *
 * (Remains largely unchanged.)
 */
export const sendEmailBlast = functions.https.onCall(async (data, context) => {
  const payload = data.data ? data.data : data;
  console.log("sendEmailBlast called, context.auth:", context.auth);
  console.log("Payload received:", payload);

  let authInfo = context.auth;
  if (!authInfo && payload.__token) {
    try {
      authInfo = await admin.auth().verifyIdToken(payload.__token);
      console.log("Verified __token successfully. authInfo:", authInfo);
    } catch (error) {
      console.error("Error verifying __token:", error);
    }
  }
  if (!authInfo) {
    console.error("Unauthorized attempt to send email blast. authInfo is", authInfo);
    throw new functions.https.HttpsError(
      "unauthenticated",
      "You must be logged in to send an email blast."
    );
  }
  console.log("sendEmailBlast: Authenticated call. authInfo.uid:", authInfo.uid);
  const { subject, message } = payload;
  console.log("sendEmailBlast: Received subject:", subject, "and message:", message);
  try {
    const emailListSnapshot = await db.collection("emailList").get();
    const emailList = emailListSnapshot.docs.map((doc) => doc.data().email);
    if (emailList.length === 0) {
      return { success: false, error: "No subscribers found." };
    }
    console.log(`Sending email blast to ${emailList.length} subscribers`);
    const mailOptions = {
      from: "jonny@thoughtify.training",
      bcc: emailList,
      subject: subject,
      text: message,
    };
    await transporter.sendMail(mailOptions);
    console.log("Email blast sent successfully!");
    return { success: true, message: "Email blast sent successfully!" };
  } catch (error) {
    console.error("Error sending email blast:", error);
    return { success: false, error: error.message };
  }
});

/**
 * Firebase Callable Function: sendEmailReply
 */
export const sendEmailReply = functions.https.onCall(async (callData) => {
  const payload = callData.data ? callData.data : callData;
  console.log("Full callData:", callData);
  console.log("Using payload:", payload);
  const recipientEmail = payload.recipientEmail ? payload.recipientEmail.toString().trim() : "";
  const subject = payload.subject || "";
  const message = payload.message || "";
  console.log("sendEmailReply data received:", { recipientEmail, subject, message });
  if (!recipientEmail) {
    return { success: false, error: "No recipient email provided." };
  }
  const mailOptions = {
    from: '"Jonny" <jonny@thoughtify.training>',
    to: [recipientEmail],
    subject: subject,
    text: message,
  };
  console.log("Mail options to be sent:", mailOptions);
  try {
    await transporter.sendMail(mailOptions);
    console.log("Email sent successfully to:", recipientEmail);
    return { success: true, message: "Email sent successfully!" };
  } catch (error) {
    console.error("Error sending email:", error);
    return { success: false, error: error.message };
  }
});<|MERGE_RESOLUTION|>--- conflicted
+++ resolved
@@ -499,11 +499,9 @@
                    || process.env.GCP_PROJECT;
       const location = process.env.GOOGLE_CLOUD_REGION || "us-central1";
       const vertex   = new VertexAI({ project, location });
-<<<<<<< HEAD
-      const imageModel = vertex.getGenerativeModel({ model: "imagen-3.0-fast-generate" });
-=======
+
       const imageModel = vertex.getGenerativeModel({ model: "imagen-3.0-fast-generate-001" });
->>>>>>> 32ff0935
+
 
       async function generateAvatar(p) {
         const avatarPrompt = 
@@ -601,12 +599,11 @@
       process.env.GCP_PROJECT;
     const location = process.env.GOOGLE_CLOUD_REGION || "us-central1";
     const vertex = new VertexAI({ project, location });
-<<<<<<< HEAD
-=======
+
     const imageModel = vertex.getGenerativeModel({
       model: "imagen-3.0-fast-generate-001",
     });
->>>>>>> 32ff0935
+
 
     const avatarPrompt =
       `Create a modern corporate-vector-style avatar of a learner persona named ${persona.name}. ` +
