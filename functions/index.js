--- conflicted
+++ resolved
@@ -714,7 +714,6 @@
   if (!persona.name) {
     throw new HttpsError("invalid-argument", "Persona must include a name");
   }
-<<<<<<< HEAD
   const initiativeRef = db
     .collection("users")
     .doc(uid)
@@ -725,13 +724,6 @@
     { merge: true }
   );
   await initiativeRef
-=======
-  await db
-    .collection("users")
-    .doc(uid)
-    .collection("initiatives")
-    .doc(initiativeId)
->>>>>>> 8c8eeabc
     .collection("personas")
     .doc(personaId)
     .set(persona, { merge: true });
