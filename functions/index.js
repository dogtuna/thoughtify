--- conflicted
+++ resolved
@@ -509,10 +509,7 @@
       existingChallengeKeywords = [],
       refreshField,
       personaName,
-<<<<<<< HEAD
       existingNames = [],
-=======
->>>>>>> 679411bb
     } = req.data || {};
 
     if (!projectBrief) {
@@ -528,20 +525,12 @@
     });
 
     const randomSeed = Math.random().toString(36).substring(2, 8);
-<<<<<<< HEAD
     const finalName = personaName || generateUniqueName(existingNames);
 
     // Refresh motivations or challenges only
     if (refreshField === "motivation" || refreshField === "challenges") {
       const personaContext = finalName
         ? `The persona's name is ${finalName}. Write each option's "text" as a third-person sentence about ${finalName}.`
-=======
-
-    // Refresh motivations or challenges only
-    if (refreshField === "motivation" || refreshField === "challenges") {
-      const personaContext = personaName
-        ? `The persona's name is ${personaName}. Write each option's "text" as a third-person sentence about ${personaName}.`
->>>>>>> 679411bb
         : "Write each option's \"text\" as a third-person sentence about the learner persona.";
       const listPrompt = `You are a Senior Instructional Designer. ${personaContext} Based on the project information below, list three fresh learner ${
         refreshField
@@ -574,17 +563,11 @@
       return { challengeOptions: data.options || [] };
     }
 
-<<<<<<< HEAD
     const textPrompt = `You are a Senior Instructional Designer. Using the provided information, create one learner persona named ${finalName}. For both the primary motivation and the primary challenge:
 - Provide a short, specific keyword (1-3 words) that summarizes the item. Avoid generic labels such as "general" or "other".
 - Provide a full-sentence description in a "text" field written about ${finalName} in third person using their name.
 Also supply exactly two alternative options for motivations and two for challenges, each following the same keyword/text structure with unique keywords. Ensure each option's "text" is also a full-sentence description about ${finalName}. Return a JSON object exactly like this, no code fences, and vary the persona each time using this seed: ${randomSeed}
-=======
-    const textPrompt = `You are a Senior Instructional Designer. Using the provided information, create one learner persona with a distinct, randomly chosen name. For both the primary motivation and the primary challenge:
-- Provide a short, specific keyword (1-3 words) that summarizes the item. Avoid generic labels such as "general" or "other".
-- Provide a full-sentence description in a "text" field written about the persona in third person using their name.
-Also supply exactly two alternative options for motivations and two for challenges, each following the same keyword/text structure with unique keywords. Ensure each option's "text" is also a full-sentence description about the persona using their name. Return a JSON object exactly like this, no code fences, and vary the persona each time using this seed: ${randomSeed}
->>>>>>> 679411bb
+
 
 {
   "name": "Name",
