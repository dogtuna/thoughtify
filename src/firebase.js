--- conflicted
+++ resolved
@@ -17,18 +17,9 @@
 const app = getApps().length ? getApp() : initializeApp(firebaseConfig);
 
 let appCheck = null;
-<<<<<<< HEAD
 
 // 🔐 Initialize App Check in the browser only
 if (typeof window !== "undefined") {
-=======
-
-// 🔐 Initialize App Check in the browser only
-// Uses a dynamic import so the component registers before initialization
-(async () => {
-  if (typeof window === "undefined") return;
-
->>>>>>> d2570020
   if (import.meta.env.DEV && import.meta.env.VITE_APPCHECK_DEBUG_TOKEN) {
     // `self` works in both window and workers
     self.FIREBASE_APPCHECK_DEBUG_TOKEN = import.meta.env.VITE_APPCHECK_DEBUG_TOKEN;
@@ -38,15 +29,6 @@
   const v3Key = import.meta.env.VITE_RECAPTCHA_SITE_KEY;
 
   if (enterpriseKey || v3Key) {
-<<<<<<< HEAD
-=======
-    const {
-      initializeAppCheck,
-      ReCaptchaV3Provider,
-      ReCaptchaEnterpriseProvider,
-    } = await import("firebase/app-check");
-
->>>>>>> d2570020
     const provider = enterpriseKey
       ? new ReCaptchaEnterpriseProvider(enterpriseKey)
       : new ReCaptchaV3Provider(v3Key);
@@ -58,11 +40,7 @@
   } else {
     console.warn("No reCAPTCHA site key found; App Check not initialized.");
   }
-<<<<<<< HEAD
 }
-=======
-})();
->>>>>>> d2570020
 
 // ⚠️ No manual getToken() needed — SDK will attach tokens automatically
 // export services from the SAME app instance
