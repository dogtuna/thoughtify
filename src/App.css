--- conflicted
+++ resolved
@@ -151,10 +151,6 @@
   text-decoration: underline;
 }
 
-<<<<<<< HEAD
-
-=======
->>>>>>> cedf0221
 .workflow-section {
   margin: 60px auto;
   text-align: center;
@@ -224,7 +220,6 @@
   color: #EDE0DE;
 }
 
-<<<<<<< HEAD
 .info-slider {
   position: relative;
   overflow: hidden;
@@ -291,8 +286,6 @@
   right: 10px;
 }
 
-=======
->>>>>>> cedf0221
 .success-message {
   color: #64ffda;
   font-weight: 500;
