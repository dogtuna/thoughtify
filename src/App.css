/* src/App.css */
@import url("https://fonts.googleapis.com/css2?family=Poppins:wght@300;400;600&family=Inter:wght@300;400;600&display=swap");

body {
  margin: 0;
  font-family: "Poppins", sans-serif;
  background: linear-gradient(135deg, #522C81, #FB852A);
  color: white;
  min-height: 100vh;
  overflow-x: hidden;
  display: flex;
  flex-direction: column;
  align-items: center;
}

body::before {
  content: "";
  position: fixed;
  top: 0;
  left: 0;
  width: 200%;
  height: 200%;
  background:
    radial-gradient(circle, rgba(255, 255, 255, 0.3) 2px, transparent 3px) 0 0/60px 60px,
    radial-gradient(circle, rgba(255, 255, 255, 0.15) 2px, transparent 3px) 30px 30px/60px 60px;
  animation: nodesMove 25s linear infinite;
  opacity: 0.3;
  z-index: -1;
  pointer-events: none;
}

@keyframes nodesMove {
  from {
    transform: translateY(0);
  }
  to {
    transform: translateY(-60px);
  }
}

.page-container {
  text-align: center;
  width: 90%;
  max-width: 600px;
  margin: 0 auto;
}

.main-title {
  font-size: 2.5rem;
  font-weight: 600;
  color: #f5eef6;
  text-shadow: 2px 2px 10px rgba(140, 37, 158, 0.8);
}

.subtitle {
  font-size: 1.2rem;
  color: #EDE0DE;
  margin-bottom: 20px;
}

.hero {
  display: flex;
  flex-direction: column;
  align-items: center;
  justify-content: center;
  gap: 20px;
  text-align: center;
  width: 90%;
  max-width: 1200px;
  margin: 60px auto;
}

.hero-title {
  font-size: 2.5rem;
  font-weight: 600;
  color: #f5eef6;
  text-shadow: 2px 2px 10px rgba(140, 37, 158, 0.8);
  line-height: 1.2;
}

.hero-subtitle {
  font-size: 1.2rem;
  color: #EDE0DE;
  margin-top: 10px;
}

.hero-image {
  width: 100%;
  max-width: 500px;
  border-radius: 8px;
  box-shadow: 0 4px 10px rgba(0, 0, 0, 0.3);
}

@media (min-width: 768px) {
  .hero {
    flex-direction: row;
    text-align: left;
  }

  .hero-content {
    flex: 1;
  }

  .hero-image {
    flex: 1;
  }

  .hero-title {
    font-size: 3rem;
  }
}

.cta-section {
  display: flex;
  flex-direction: column;
  align-items: center;
  gap: 16px;
  margin: 60px auto;
  padding: 40px 20px;
  text-align: center;
  background: rgba(0, 0, 0, 0.25);
  border-radius: 8px;
  width: 90%;
  max-width: 800px;
}

.cta-primary {
  background-color: #FB852A;
  color: #fff;
  padding: 15px 30px;
  border-radius: 6px;
  font-weight: 600;
  text-decoration: none;
  box-shadow: 0 4px 10px rgba(0, 0, 0, 0.3);
  transition: background-color 0.3s;
}

.cta-primary:hover {
  background-color: #ff9a40;
}

.cta-secondary {
  color: #EDE0DE;
  text-decoration: none;
  font-weight: 600;
  transition: color 0.3s;
}

.cta-secondary:hover {
  color: #fff;
  text-decoration: underline;
}

<<<<<<< HEAD

=======
>>>>>>> 368ccf02
.workflow-section {
  margin: 60px auto;
  text-align: center;
  width: 90%;
  max-width: 800px;
  padding: 40px 20px;
  background: rgba(0, 0, 0, 0.2);
  border-radius: 8px;
}

.workflow-headline {
  font-size: 1.8rem;
  font-weight: 600;
  color: #f5eef6;
  margin-bottom: 30px;
}

.workflow-video {
  width: 100%;
  border-radius: 8px;
  box-shadow: 0 4px 10px rgba(0, 0, 0, 0.3);
}

.workflow-steps {
  display: flex;
  flex-direction: column;
  gap: 20px;
  margin-top: 30px;
}

@media (min-width: 768px) {
  .workflow-steps {
    flex-direction: row;
  }
}

.workflow-step {
  flex: 1;
  background: rgba(0, 0, 0, 0.25);
  padding: 20px;
  border-radius: 8px;
}

.step-number {
  width: 40px;
  height: 40px;
  margin: 0 auto 10px;
  background-color: #FB852A;
  color: #fff;
  border-radius: 50%;
  display: flex;
  align-items: center;
  justify-content: center;
  font-weight: 600;
  font-size: 1.1rem;
}

.step-title {
  font-size: 1.1rem;
  font-weight: 600;
  margin-bottom: 8px;
  color: #f5eef6;
}

.step-description {
  font-size: 0.95rem;
  color: #EDE0DE;
}

.info-slider {
  position: relative;
  overflow: hidden;
  margin: 60px auto;
  width: 90%;
  max-width: 800px;
  padding: 40px 20px;
  background: rgba(0, 0, 0, 0.2);
  border-radius: 8px;
  text-align: center;
}

.slider-track {
  display: flex;
  transition: transform 0.5s ease;
}

.slide {
  min-width: 100%;
  box-sizing: border-box;
}

.slide-image {
  width: 100%;
  border-radius: 8px;
  box-shadow: 0 4px 10px rgba(0, 0, 0, 0.3);
  margin-bottom: 20px;
}

.slide-title {
  font-size: 1.3rem;
  font-weight: 600;
  margin-bottom: 10px;
  color: #f5eef6;
}

.slide-description {
  font-size: 1rem;
  color: #EDE0DE;
}

.slider-button {
  position: absolute;
  top: 50%;
  transform: translateY(-50%);
  background: rgba(0, 0, 0, 0.4);
  border: none;
  color: #fff;
  font-size: 1.5rem;
  padding: 10px;
  cursor: pointer;
  border-radius: 50%;
}

.slider-button:hover {
  background: rgba(0, 0, 0, 0.6);
}

.slider-button.prev {
  left: 10px;
}

.slider-button.next {
  right: 10px;
}

<<<<<<< HEAD
.founder-section {
  display: flex;
  flex-direction: column;
  align-items: center;
  gap: 20px;
  margin: 60px auto;
  width: 90%;
  max-width: 800px;
  text-align: center;
  background: rgba(0, 0, 0, 0.2);
  padding: 40px 20px;
  border-radius: 8px;
}

.founder-photo {
  width: 100%;
  max-width: 300px;
  border-radius: 50%;
  box-shadow: 0 4px 10px rgba(0, 0, 0, 0.3);
}

.founder-content {
  max-width: 500px;
}

.founder-headline {
  font-size: 1.5rem;
  font-weight: 600;
  color: #f5eef6;
  margin-bottom: 10px;
}

.founder-text {
  font-size: 1rem;
  color: #EDE0DE;
}

@media (min-width: 768px) {
  .founder-section {
    flex-direction: row;
    text-align: left;
  }

  .founder-content {
    margin-left: 40px;
  }
}

=======
>>>>>>> 368ccf02
.success-message {
  color: #64ffda;
  font-weight: 500;
}

.signup-bar {
  display: flex;
  justify-content: center;
  gap: 10px;
  margin: 40px auto 0;
  max-width: 600px;
  background: rgba(0, 0, 0, 0.2);
  padding: 10px;
  border-radius: 6px;
  flex-wrap: wrap;
}

.signup-input {
  flex: 1;
  min-width: 140px;
}

.signup-button {
  background-color: #8C259E !important;
  font-weight: bold;
}

.signup-button:hover {
  background-color: #FB852A !important;
}

.signup-overlay {
  position: fixed;
  top: 0;
  left: 0;
  width: 100%;
  height: 100%;
  background: rgba(0, 0, 0, 0.6);
  display: flex;
  align-items: center;
  justify-content: center;
  z-index: 1000;
}

.signup-modal {
  background: #fff;
  color: #000;
  padding: 2rem;
  border-radius: 8px;
  width: 90%;
  max-width: 400px;
  text-align: center;
  position: relative;
}

.close-button {
  position: absolute;
  top: 0.5rem;
  right: 0.5rem;
  background: transparent;
  border: none;
  font-size: 1.5rem;
  cursor: pointer;
}

.signup-form {
  display: flex;
  flex-direction: column;
  gap: 10px;
  margin-top: 1rem;
}<|MERGE_RESOLUTION|>--- conflicted
+++ resolved
@@ -151,10 +151,6 @@
   text-decoration: underline;
 }
 
-<<<<<<< HEAD
-
-=======
->>>>>>> 368ccf02
 .workflow-section {
   margin: 60px auto;
   text-align: center;
@@ -290,7 +286,6 @@
   right: 10px;
 }
 
-<<<<<<< HEAD
 .founder-section {
   display: flex;
   flex-direction: column;
@@ -339,8 +334,6 @@
   }
 }
 
-=======
->>>>>>> 368ccf02
 .success-message {
   color: #64ffda;
   font-weight: 500;
