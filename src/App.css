/* src/App.css */
@import url("https://fonts.googleapis.com/css2?family=Poppins:wght@300;400;600&family=Inter:wght@300;400;600&display=swap");

body {
  margin: 0;
  font-family: "Poppins", sans-serif;
  background: linear-gradient(135deg, #522C81, #FB852A);
  color: white;
  min-height: 100vh;
  overflow-x: hidden;
  display: flex;
  flex-direction: column;
  align-items: center;
}

body::before {
  content: "";
  position: fixed;
  top: 0;
  left: 0;
  width: 200%;
  height: 200%;
  background:
    radial-gradient(circle, rgba(255, 255, 255, 0.3) 2px, transparent 3px) 0 0/60px 60px,
    radial-gradient(circle, rgba(255, 255, 255, 0.15) 2px, transparent 3px) 30px 30px/60px 60px;
  animation: nodesMove 25s linear infinite;
  opacity: 0.3;
  z-index: -1;
  pointer-events: none;
}

@keyframes nodesMove {
  from {
    transform: translateY(0);
  }
  to {
    transform: translateY(-60px);
  }
}

.page-container {
  text-align: center;
  width: 90%;
  max-width: 600px;
  margin: 0 auto;
}

.main-title {
  font-size: 2.5rem;
  font-weight: 600;
  color: #f5eef6;
  text-shadow: 2px 2px 10px rgba(140, 37, 158, 0.8);
}

.subtitle {
  font-size: 1.2rem;
  color: #EDE0DE;
  margin-bottom: 20px;
}

.hero {
  display: flex;
  flex-direction: column;
  align-items: center;
  justify-content: center;
  gap: 20px;
  text-align: center;
  width: 90%;
  max-width: 1200px;
  margin: 60px auto;
}

.hero-title {
  font-size: 2.5rem;
  font-weight: 600;
  color: #f5eef6;
  text-shadow: 2px 2px 10px rgba(140, 37, 158, 0.8);
  line-height: 1.2;
}

.hero-subtitle {
  font-size: 1.2rem;
  color: #EDE0DE;
  margin-top: 10px;
}

.hero-image {
  width: 100%;
  max-width: 500px;
  border-radius: 8px;
  box-shadow: 0 4px 10px rgba(0, 0, 0, 0.3);
}

@media (min-width: 768px) {
  .hero {
    flex-direction: row;
    text-align: left;
  }

  .hero-content {
    flex: 1;
  }

  .hero-image {
    flex: 1;
  }

  .hero-title {
    font-size: 3rem;
  }
}

.cta-section {
  display: flex;
  flex-direction: column;
  align-items: center;
  gap: 16px;
  margin: 60px auto;
  padding: 40px 20px;
  text-align: center;
  background: rgba(0, 0, 0, 0.25);
  border-radius: 8px;
  width: 90%;
  max-width: 800px;
}

.cta-primary {
  background-color: #FB852A;
  color: #fff;
  padding: 15px 30px;
  border-radius: 6px;
  font-weight: 600;
  text-decoration: none;
  box-shadow: 0 4px 10px rgba(0, 0, 0, 0.3);
  transition: background-color 0.3s;
}

.cta-primary:hover {
  background-color: #ff9a40;
}

.cta-secondary {
  color: #EDE0DE;
  text-decoration: none;
  font-weight: 600;
  transition: color 0.3s;
}

.cta-secondary:hover {
  color: #fff;
  text-decoration: underline;
}

<<<<<<< HEAD

=======
>>>>>>> 564c28f4
.workflow-section {
  margin: 60px auto;
  text-align: center;
  width: 90%;
  max-width: 800px;
  padding: 40px 20px;
  background: rgba(0, 0, 0, 0.2);
  border-radius: 8px;
}

.workflow-headline {
  font-size: 1.8rem;
  font-weight: 600;
  color: #f5eef6;
  margin-bottom: 30px;
}

.workflow-video {
  width: 100%;
  border-radius: 8px;
  box-shadow: 0 4px 10px rgba(0, 0, 0, 0.3);
}

.workflow-steps {
  display: flex;
  flex-direction: column;
  gap: 20px;
  margin-top: 30px;
}

@media (min-width: 768px) {
  .workflow-steps {
    flex-direction: row;
  }
}

.workflow-step {
  flex: 1;
  background: rgba(0, 0, 0, 0.25);
  padding: 20px;
  border-radius: 8px;
}

.step-number {
  width: 40px;
  height: 40px;
  margin: 0 auto 10px;
  background-color: #FB852A;
  color: #fff;
  border-radius: 50%;
  display: flex;
  align-items: center;
  justify-content: center;
  font-weight: 600;
  font-size: 1.1rem;
}

.step-title {
  font-size: 1.1rem;
  font-weight: 600;
  margin-bottom: 8px;
  color: #f5eef6;
}

.step-description {
  font-size: 0.95rem;
  color: #EDE0DE;
}

.info-slider {
  position: relative;
  overflow: hidden;
  margin: 60px auto;
  width: 90%;
  max-width: 800px;
  padding: 40px 20px;
  background: rgba(0, 0, 0, 0.2);
  border-radius: 8px;
  text-align: center;
}

.slider-track {
  display: flex;
  transition: transform 0.5s ease;
}

.slide {
  min-width: 100%;
  box-sizing: border-box;
}

.slide-image {
  width: 100%;
  border-radius: 8px;
  box-shadow: 0 4px 10px rgba(0, 0, 0, 0.3);
  margin-bottom: 20px;
}

.slide-title {
  font-size: 1.3rem;
  font-weight: 600;
  margin-bottom: 10px;
  color: #f5eef6;
}

.slide-description {
  font-size: 1rem;
  color: #EDE0DE;
}

.slider-button {
  position: absolute;
  top: 50%;
  transform: translateY(-50%);
  background: rgba(0, 0, 0, 0.4);
  border: none;
  color: #fff;
  font-size: 1.5rem;
  padding: 10px;
  cursor: pointer;
  border-radius: 50%;
}

.slider-button:hover {
  background: rgba(0, 0, 0, 0.6);
}

.slider-button.prev {
  left: 10px;
}

.slider-button.next {
  right: 10px;
}

.success-message {
  color: #64ffda;
  font-weight: 500;
}

.signup-bar {
  display: flex;
  justify-content: center;
  gap: 10px;
  margin: 40px auto 0;
  max-width: 600px;
  background: rgba(0, 0, 0, 0.2);
  padding: 10px;
  border-radius: 6px;
  flex-wrap: wrap;
}

.signup-input {
  flex: 1;
  min-width: 140px;
}

.signup-button {
  background-color: #8C259E !important;
  font-weight: bold;
}

.signup-button:hover {
  background-color: #FB852A !important;
}

.signup-overlay {
  position: fixed;
  top: 0;
  left: 0;
  width: 100%;
  height: 100%;
  background: rgba(0, 0, 0, 0.6);
  display: flex;
  align-items: center;
  justify-content: center;
  z-index: 1000;
}

.signup-modal {
  background: #fff;
  color: #000;
  padding: 2rem;
  border-radius: 8px;
  width: 90%;
  max-width: 400px;
  text-align: center;
  position: relative;
}

.close-button {
  position: absolute;
  top: 0.5rem;
  right: 0.5rem;
  background: transparent;
  border: none;
  font-size: 1.5rem;
  cursor: pointer;
}

.signup-form {
  display: flex;
  flex-direction: column;
  gap: 10px;
  margin-top: 1rem;
}<|MERGE_RESOLUTION|>--- conflicted
+++ resolved
@@ -151,10 +151,6 @@
   text-decoration: underline;
 }
 
-<<<<<<< HEAD
-
-=======
->>>>>>> 564c28f4
 .workflow-section {
   margin: 60px auto;
   text-align: center;
