/* src/App.css */
@import url("https://fonts.googleapis.com/css2?family=Poppins:wght@300;400;600&family=Inter:wght@300;400;600&display=swap");

body {
  margin: 0;
  font-family: "Poppins", sans-serif;
  background: linear-gradient(135deg, #522C81, #FB852A);
  color: white;
  min-height: 100vh;
  overflow-x: hidden;
  display: flex;
  flex-direction: column;
  align-items: center;
}

body::before {
  content: "";
  position: fixed;
  top: 0;
  left: 0;
  width: 200%;
  height: 200%;
  background:
    radial-gradient(circle, rgba(255, 255, 255, 0.3) 2px, transparent 3px) 0 0/60px 60px,
    radial-gradient(circle, rgba(255, 255, 255, 0.15) 2px, transparent 3px) 30px 30px/60px 60px;
  animation: nodesMove 25s linear infinite;
  opacity: 0.3;
  z-index: -1;
  pointer-events: none;
}

@keyframes nodesMove {
  from {
    transform: translateY(0);
  }
  to {
    transform: translateY(-60px);
  }
}

.page-container {
  text-align: center;
  width: 90%;
  max-width: 600px;
  margin: 0 auto;
}

.main-title {
  font-size: 2.5rem;
  font-weight: 600;
  color: #f5eef6;
  text-shadow: 2px 2px 10px rgba(140, 37, 158, 0.8);
}

.subtitle {
  font-size: 1.2rem;
  color: #EDE0DE;
  margin-bottom: 20px;
}

.hero {
  display: flex;
  flex-direction: column;
  align-items: center;
  justify-content: center;
  gap: 20px;
  text-align: center;
  width: 90%;
  max-width: 1200px;
  margin: 60px auto;
}

.hero-title {
  font-size: 2.5rem;
  font-weight: 600;
  color: #f5eef6;
  text-shadow: 2px 2px 10px rgba(140, 37, 158, 0.8);
  line-height: 1.2;
}

.hero-subtitle {
  font-size: 1.2rem;
  color: #EDE0DE;
  margin-top: 10px;
}

.hero-image {
  width: 100%;
  max-width: 500px;
  border-radius: 8px;
  box-shadow: 0 4px 10px rgba(0, 0, 0, 0.3);
}

@media (min-width: 768px) {
  .hero {
    flex-direction: row;
    text-align: left;
  }

  .hero-content {
    flex: 1;
  }

  .hero-image {
    flex: 1;
  }

  .hero-title {
    font-size: 3rem;
  }
}

.cta-section {
  display: flex;
  flex-direction: column;
  align-items: center;
  gap: 16px;
  margin: 60px auto;
  padding: 40px 20px;
  text-align: center;
  background: rgba(0, 0, 0, 0.25);
  border-radius: 8px;
  width: 90%;
  max-width: 800px;
}

.cta-primary {
  background-color: #FB852A;
  color: #fff;
  padding: 15px 30px;
  border-radius: 6px;
  font-weight: 600;
  text-decoration: none;
  box-shadow: 0 4px 10px rgba(0, 0, 0, 0.3);
  transition: background-color 0.3s;
}

.cta-primary:hover {
  background-color: #ff9a40;
}

.cta-secondary {
  color: #EDE0DE;
  text-decoration: none;
  font-weight: 600;
  transition: color 0.3s;
}

.cta-secondary:hover {
  color: #fff;
  text-decoration: underline;
}

<<<<<<< HEAD

.workflow-section {
=======
.video-section {
>>>>>>> ad9278f5
  margin: 60px auto;
  text-align: center;
  width: 90%;
  max-width: 800px;
  padding: 40px 20px;
  background: rgba(0, 0, 0, 0.2);
  border-radius: 8px;
}

<<<<<<< HEAD
.workflow-headline {
  font-size: 1.8rem;
  font-weight: 600;
  color: #f5eef6;
  margin-bottom: 30px;
}

.workflow-video {
=======
.video-placeholder {
>>>>>>> ad9278f5
  width: 100%;
  border-radius: 8px;
  box-shadow: 0 4px 10px rgba(0, 0, 0, 0.3);
}

<<<<<<< HEAD
.workflow-steps {
  display: flex;
  flex-direction: column;
  gap: 20px;
  margin-top: 30px;
}

@media (min-width: 768px) {
  .workflow-steps {
    flex-direction: row;
  }
}

.workflow-step {
  flex: 1;
  background: rgba(0, 0, 0, 0.25);
  padding: 20px;
  border-radius: 8px;
}

.step-number {
  width: 40px;
  height: 40px;
  margin: 0 auto 10px;
  background-color: #FB852A;
  color: #fff;
  border-radius: 50%;
  display: flex;
  align-items: center;
  justify-content: center;
  font-weight: 600;
  font-size: 1.1rem;
}

.step-title {
  font-size: 1.1rem;
  font-weight: 600;
  margin-bottom: 8px;
  color: #f5eef6;
}

.step-description {
  font-size: 0.95rem;
  color: #EDE0DE;
}

=======
>>>>>>> ad9278f5
.success-message {
  color: #64ffda;
  font-weight: 500;
}

.signup-bar {
  display: flex;
  justify-content: center;
  gap: 10px;
  margin: 40px auto 0;
  max-width: 600px;
  background: rgba(0, 0, 0, 0.2);
  padding: 10px;
  border-radius: 6px;
  flex-wrap: wrap;
}

.signup-input {
  flex: 1;
  min-width: 140px;
}

.signup-button {
  background-color: #8C259E !important;
  font-weight: bold;
}

.signup-button:hover {
  background-color: #FB852A !important;
}

.signup-overlay {
  position: fixed;
  top: 0;
  left: 0;
  width: 100%;
  height: 100%;
  background: rgba(0, 0, 0, 0.6);
  display: flex;
  align-items: center;
  justify-content: center;
  z-index: 1000;
}

.signup-modal {
  background: #fff;
  color: #000;
  padding: 2rem;
  border-radius: 8px;
  width: 90%;
  max-width: 400px;
  text-align: center;
  position: relative;
}

.close-button {
  position: absolute;
  top: 0.5rem;
  right: 0.5rem;
  background: transparent;
  border: none;
  font-size: 1.5rem;
  cursor: pointer;
}

.signup-form {
  display: flex;
  flex-direction: column;
  gap: 10px;
  margin-top: 1rem;
}<|MERGE_RESOLUTION|>--- conflicted
+++ resolved
@@ -151,12 +151,7 @@
   text-decoration: underline;
 }
 
-<<<<<<< HEAD
-
 .workflow-section {
-=======
-.video-section {
->>>>>>> ad9278f5
   margin: 60px auto;
   text-align: center;
   width: 90%;
@@ -166,7 +161,6 @@
   border-radius: 8px;
 }
 
-<<<<<<< HEAD
 .workflow-headline {
   font-size: 1.8rem;
   font-weight: 600;
@@ -175,15 +169,11 @@
 }
 
 .workflow-video {
-=======
-.video-placeholder {
->>>>>>> ad9278f5
   width: 100%;
   border-radius: 8px;
   box-shadow: 0 4px 10px rgba(0, 0, 0, 0.3);
 }
 
-<<<<<<< HEAD
 .workflow-steps {
   display: flex;
   flex-direction: column;
@@ -230,8 +220,6 @@
   color: #EDE0DE;
 }
 
-=======
->>>>>>> ad9278f5
 .success-message {
   color: #64ffda;
   font-weight: 500;
