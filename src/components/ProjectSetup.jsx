import { useState, useEffect } from "react";
import { useSearchParams, useNavigate } from "react-router-dom";
import { getFunctions, httpsCallable } from "firebase/functions";
import { onAuthStateChanged } from "firebase/auth";
import { doc, setDoc, serverTimestamp } from "firebase/firestore";
import { app, auth, db } from "../firebase";
import { saveInitiative, loadInitiative } from "../utils/initiatives";
import "./AIToolsGenerators.css";

const ProjectSetup = () => {
  const [searchParams] = useSearchParams();
  const initiativeId = searchParams.get("initiativeId");
  const navigate = useNavigate();

  const functions = getFunctions(app, "us-central1");
  const generateClarifyingQuestions = httpsCallable(
    functions,
    "generateClarifyingQuestions"
  );
  const generateInitialInquiryMap = httpsCallable(
    functions,
    "generateInitialInquiryMap"
  );

  const [projectName, setProjectName] = useState("");
  const [businessGoal, setBusinessGoal] = useState("");
  const [audienceProfile, setAudienceProfile] = useState("");
  const [projectConstraints, setProjectConstraints] = useState("");
  const [keyContacts, setKeyContacts] = useState([
    { name: "", role: "", email: "" },
  ]);
  const [sourceMaterials, setSourceMaterials] = useState([]);

  const [loading, setLoading] = useState(false);
  const [error, setError] = useState("");
  const [toast, setToast] = useState(null);

  useEffect(() => {
    if (!toast) return;
    const timer = setTimeout(() => setToast(null), 3000);
    return () => clearTimeout(timer);
  }, [toast]);

  useEffect(() => {
    const unsub = onAuthStateChanged(auth, async (user) => {
      if (user && initiativeId) {
        const init = await loadInitiative(user.uid, initiativeId);
        if (init) {
          setProjectName(init.projectName || "");
          setBusinessGoal(init.businessGoal || "");
          setAudienceProfile(init.audienceProfile || "");
          setProjectConstraints(init.projectConstraints || "");
          setKeyContacts(
            init.keyContacts || [{ name: "", role: "", email: "" }]
          );
          setSourceMaterials(init.sourceMaterials || []);
        }
      }
    });
    return () => unsub();
  }, [initiativeId]);

  const getCombinedSource = () =>
    sourceMaterials.map((f) => f.content).join("\n");

  const extractTextFromPdf = async (buffer) => {
    const BASE = "https://cdn.jsdelivr.net/npm/pdfjs-dist@5.4.54";
    const pdfjs = await import(
      /* @vite-ignore */
      `${BASE}/build/pdf.mjs`
    );
    pdfjs.GlobalWorkerOptions.workerSrc = `${BASE}/build/pdf.worker.mjs`;
    const pdf = await pdfjs.getDocument({ data: buffer }).promise;
    let text = "";
    for (let pageNum = 1; pageNum <= pdf.numPages; pageNum++) {
      const page = await pdf.getPage(pageNum);
      const content = await page.getTextContent();
      text += content.items.map((item) => item.str).join(" ") + "\n";
    }
    return text.trim();
  };

  const extractTextFromDocx = async (buffer) => {
    if (
      typeof window === "undefined" ||
      typeof window.DecompressionStream === "undefined"
    )
      return "";
    const view = new DataView(buffer);
    const decoder = new TextDecoder();
    let offset = buffer.byteLength - 22;
    while (offset >= 0 && view.getUint32(offset, true) !== 0x06054b50) {
      offset--;
    }
    if (offset < 0) return "";
    const entries = view.getUint16(offset + 8, true);
    const cdOffset = view.getUint32(offset + 16, true);
    offset = cdOffset;
    for (let i = 0; i < entries; i++) {
      if (view.getUint32(offset, true) !== 0x02014b50) break;
      const nameLen = view.getUint16(offset + 28, true);
      const extraLen = view.getUint16(offset + 30, true);
      const commentLen = view.getUint16(offset + 32, true);
      const localOffset = view.getUint32(offset + 42, true);
      const name = decoder.decode(
        new Uint8Array(buffer, offset + 46, nameLen)
      );
      if (name === "word/document.xml") {
        const lhNameLen = view.getUint16(localOffset + 26, true);
        const lhExtraLen = view.getUint16(localOffset + 28, true);
        const compSize = view.getUint32(localOffset + 18, true);
        const dataStart = localOffset + 30 + lhNameLen + lhExtraLen;
        const compressed = buffer.slice(dataStart, dataStart + compSize);
        const ds = new window.DecompressionStream("deflate-raw");
        const stream = new Response(new Blob([compressed]).stream().pipeThrough(ds));
        const xml = await stream.text();
        return xml
          .replace(/<w:p[^>]*>/g, "\n")
          .replace(/<[^>]+>/g, " ")
          .replace(/\s+/g, " ")
          .trim();
      }
      offset += 46 + nameLen + extraLen + commentLen;
    }
    return "";
  };

  const handleFiles = async (files) => {
    for (const file of Array.from(files)) {
      try {
        if (file.name.toLowerCase().endsWith(".pdf")) {
          const buffer = await file.arrayBuffer();
          let text = await extractTextFromPdf(buffer);
          if (!text) text = await file.text();
          setSourceMaterials((prev) => [...prev, { name: file.name, content: text }]);
        } else if (file.name.toLowerCase().endsWith(".docx")) {
          const buffer = await file.arrayBuffer();
          const text = await extractTextFromDocx(buffer);
          setSourceMaterials((prev) => [...prev, { name: file.name, content: text }]);
        } else {
          const text = await file.text();
          setSourceMaterials((prev) => [...prev, { name: file.name, content: text }]);
        }
      } catch (err) {
        console.error("Failed to read file", err);
        setError(`Failed to process ${file.name}`);
      }
    }
  };

  const handleFileInput = (e) => {
    const { files } = e.target;
    if (files) handleFiles(files);
  };

  const handleDrop = (e) => {
    e.preventDefault();
    if (e.dataTransfer.files) handleFiles(e.dataTransfer.files);
  };

  const handleDragOver = (e) => {
    e.preventDefault();
  };

  const removeFile = (index) => {
    setSourceMaterials((prev) => prev.filter((_, i) => i !== index));
  };

  const handleContactChange = (index, field, value) => {
    setKeyContacts((prev) => {
      const updated = [...prev];
      updated[index] = { ...updated[index], [field]: value };
      return updated;
    });
  };

  const addKeyContact = () => {
    setKeyContacts((prev) => [
      ...prev,
      { name: "", role: "", email: "" },
    ]);
  };

  const removeKeyContact = (index) => {
    setKeyContacts((prev) => prev.filter((_, i) => i !== index));
  };

  const handleSubmit = async (e) => {
    e.preventDefault();
    setLoading(true);
    setError("");
    try {
      const { data } = await generateClarifyingQuestions({
        businessGoal,
        audienceProfile,
        sourceMaterial: getCombinedSource(),
        projectConstraints,
        keyContacts,
      });
      const qsRaw = (data.clarifyingQuestions || []).slice(0, 9);
      const qs = qsRaw.map((q) =>
        typeof q === "string"
          ? { question: q, stakeholders: [], phase: "General" }
          : q
      );
      const uid = auth.currentUser?.uid;
      if (uid) {
        const contactsMap = Object.fromEntries(
          qs.map((q, idx) => {
            const names = (q.stakeholders || []).map((role) => {
              const match = keyContacts.find((c) => c.role === role);
              return match?.name || role;
            });
            return [idx, names];
          })
        );
        const clarifyingAsked = qs.map((_, idx) => {
          const names = contactsMap[idx] || [];
          return Object.fromEntries(names.map((n) => [n, false]));
        });
        await saveInitiative(uid, initiativeId, {
          projectName,
          businessGoal,
          audienceProfile,
          sourceMaterials,
          projectConstraints,
          keyContacts,
          clarifyingQuestions: qs,
          clarifyingContacts: contactsMap,
          clarifyingAnswers: qs.map(() => ({})),
          clarifyingAsked,
        });

<<<<<<< HEAD
        const brief = `Project Name: ${projectName}\nBusiness Goal: ${businessGoal}\nAudience: ${audienceProfile}\nConstraints:${projectConstraints}`;
=======
        const brief = `Project Name: ${projectName}\nBusiness Goal: ${businessGoal}\nAudience: ${audienceProfile}\nConstraints: ${projectConstraints}`;
>>>>>>> 47ab147f
        try {
          const mapResp = await generateInitialInquiryMap({
            projectId: initiativeId,
            brief,
<<<<<<< HEAD
            ownerId: uid,
            name: projectName,
          });
          const count = mapResp?.data?.count ?? 0;
=======
          });
          const count = mapResp?.data?.count ?? 0;
          await setDoc(
            doc(db, "projects", initiativeId),
            {
              ownerId: uid,
              name: projectName,
              brief,
              inquiryMap: {
                createdAt: serverTimestamp(),
                hypothesisCount: count,
              },
            },
            { merge: true }
          );
>>>>>>> 47ab147f
          setToast(`Inquiry map created with ${count} hypotheses.`);
          await new Promise((res) => setTimeout(res, 1000));
        } catch (mapErr) {
          console.error("Error generating inquiry map:", mapErr);
        }
      }
      navigate(`/discovery?initiativeId=${initiativeId}`);
    } catch (err) {
      console.error("Error generating clarifying questions:", err);
      setError(err?.message || "Error generating clarifying questions.");
    } finally {
      setLoading(false);
    }
  };

  return (
    <div className="dashboard-container">
      <div className={`initiative-card ${loading ? "pulsing" : ""}`}>
        <form onSubmit={handleSubmit} className="generator-form">
          <h3>Project Intake</h3>
          <p>Tell us about your project. The more detail, the better.</p>
          <div className="intake-grid">
            <div className="intake-left">
              <label>
                Project Name
                <input
                  type="text"
                  value={projectName}
                  placeholder="e.g., 'Q3 Sales Onboarding'"
                  onChange={(e) => setProjectName(e.target.value)}
                  className="generator-input"
                />
              </label>
              <label>
                What is the primary business goal?
                <input
                  type="text"
                  value={businessGoal}
                  placeholder="e.g., 'Reduce support tickets for Product X by 20%'"
                  onChange={(e) => setBusinessGoal(e.target.value)}
                  className="generator-input"
                />
              </label>
              <label>
                Who is the target audience?
                <textarea
                  value={audienceProfile}
                  placeholder="e.g., 'New sales hires, age 22-28, with no prior industry experience'"
                  onChange={(e) => setAudienceProfile(e.target.value)}
                  className="generator-input"
                  rows={3}
                />
              </label>
              <div className="contacts-section">
                <p>Key Contacts</p>
                {keyContacts.map((c, idx) => (
                  <div key={idx} className="contact-row">
                    <input
                      type="text"
                      value={c.name}
                      placeholder="Name"
                      onChange={(e) => handleContactChange(idx, "name", e.target.value)}
                      className="generator-input"
                    />
                    <input
                      type="text"
                      value={c.role}
                      placeholder="Role"
                      onChange={(e) => handleContactChange(idx, "role", e.target.value)}
                      className="generator-input"
                    />
                    <input
                      type="email"
                      value={c.email}
                      placeholder="Email"
                      onChange={(e) =>
                        handleContactChange(idx, "email", e.target.value)
                      }
                      className="generator-input"
                    />
                    {keyContacts.length > 1 && (
                      <button
                        type="button"
                        className="remove-file"
                        onClick={() => removeKeyContact(idx)}
                      >
                        Remove
                      </button>
                    )}
                  </div>
                ))}
                <button
                  type="button"
                  className="generator-button add-contact-button"
                  onClick={addKeyContact}
                >
                  +
                </button>
              </div>
              <label>
                Project Constraints or Limitations
                <textarea
                  value={projectConstraints}
                  onChange={(e) => setProjectConstraints(e.target.value)}
                  className="generator-input"
                  rows={3}
                />
              </label>
            </div>
            <div
              className="upload-card"
              onDragOver={handleDragOver}
              onDrop={handleDrop}
            >
              <input
                type="file"
                onChange={handleFileInput}
                className="file-input"
                accept=".pdf,.docx,.txt"
                multiple
              />
              <div className="upload-title">Upload Source Material (Optional)</div>
              <div className="upload-subtitle">Click to upload or drag and drop</div>
              <div className="upload-hint">PDF, DOCX, TXT (MAX. 10MB)</div>
              {sourceMaterials.length > 0 && (
                <ul className="file-list">
                  {sourceMaterials.map((f, idx) => (
                    <li key={idx}>
                      {f.name}
                      <button
                        type="button"
                        className="remove-file"
                        onClick={() => removeFile(idx)}
                      >
                        Remove
                      </button>
                    </li>
                  ))}
                </ul>
              )}
            </div>
          </div>
          <div className="button-row">
            <button
              type="submit"
              disabled={loading}
              className="generator-button next-button"
            >
              {loading ? "Analyzing..." : "Next"}
            </button>
          </div>
          {error && <p className="generator-error">{error}</p>}
        </form>
      </div>
      {toast && <div className="toast">{toast}</div>}
    </div>
  );
};

export default ProjectSetup;
<|MERGE_RESOLUTION|>--- conflicted
+++ resolved
@@ -231,37 +231,15 @@
           clarifyingAsked,
         });
 
-<<<<<<< HEAD
         const brief = `Project Name: ${projectName}\nBusiness Goal: ${businessGoal}\nAudience: ${audienceProfile}\nConstraints:${projectConstraints}`;
-=======
-        const brief = `Project Name: ${projectName}\nBusiness Goal: ${businessGoal}\nAudience: ${audienceProfile}\nConstraints: ${projectConstraints}`;
->>>>>>> 47ab147f
         try {
           const mapResp = await generateInitialInquiryMap({
             projectId: initiativeId,
             brief,
-<<<<<<< HEAD
             ownerId: uid,
             name: projectName,
           });
           const count = mapResp?.data?.count ?? 0;
-=======
-          });
-          const count = mapResp?.data?.count ?? 0;
-          await setDoc(
-            doc(db, "projects", initiativeId),
-            {
-              ownerId: uid,
-              name: projectName,
-              brief,
-              inquiryMap: {
-                createdAt: serverTimestamp(),
-                hypothesisCount: count,
-              },
-            },
-            { merge: true }
-          );
->>>>>>> 47ab147f
           setToast(`Inquiry map created with ${count} hypotheses.`);
           await new Promise((res) => setTimeout(res, 1000));
         } catch (mapErr) {
