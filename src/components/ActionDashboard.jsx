--- conflicted
+++ resolved
@@ -22,12 +22,8 @@
   const navigate = useNavigate();
   const [user, setUser] = useState(null);
   const [tasks, setTasks] = useState([]);
-<<<<<<< HEAD
   // Gracefully handle missing InquiryMap context
   const { hypotheses = [] } = useInquiryMap() || {};
-=======
-  const { hypotheses } = useInquiryMap();
->>>>>>> 53cef187
 
   // Track authentication state so we can read/write the user's task queue.
   useEffect(() => {
@@ -45,13 +41,9 @@
     const unsubscribe = onSnapshot(q, (snapshot) => {
       const tasksData = snapshot.docs.map((d) => ({ id: d.id, ...d.data() }));
       // Only show tasks that are not completed.
-<<<<<<< HEAD
       setTasks(
         tasksData.filter((t) => t.status !== "done" && t.status !== "completed")
       );
-=======
-      setTasks(tasksData.filter((t) => t.status !== "done"));
->>>>>>> 53cef187
     });
     return () => unsubscribe();
   }, [user]);
@@ -198,8 +190,4 @@
       </div>
     </div>
   );
-<<<<<<< HEAD
 }
-=======
-}
->>>>>>> 53cef187
