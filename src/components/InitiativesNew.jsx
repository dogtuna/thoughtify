import { useState } from "react";
import { getFunctions, httpsCallable } from "firebase/functions";
import { app } from "../firebase.js";
import "./AIToolsGenerators.css";
// Avatar images are generated via a Cloud Function using OpenAI

const InitiativesNew = () => {
  const [businessGoal, setBusinessGoal] = useState("");
  const [audienceProfile, setAudienceProfile] = useState("");
  const [sourceMaterial, setSourceMaterial] = useState("");
  const [projectConstraints, setProjectConstraints] = useState("");
  const [projectBrief, setProjectBrief] = useState("");
  const [clarifyingQuestions, setClarifyingQuestions] = useState([]);
  const [clarifyingAnswers, setClarifyingAnswers] = useState([]);
  const [strategy, setStrategy] = useState(null);
  const [loading, setLoading] = useState(false);
  const [nextLoading, setNextLoading] = useState(false);
  const [error, setError] = useState("");
  const [nextError, setNextError] = useState("");
  const [persona, setPersona] = useState(null);
  const [personaLoading, setPersonaLoading] = useState(false);
  const [personaError, setPersonaError] = useState("");

  const functionUrl =
    "https://us-central1-thoughtify-web-bb1ea.cloudfunctions.net/generateProjectBrief";

  const functionsInstance = getFunctions(app);
  const generateLearningStrategyCallable = httpsCallable(
    functionsInstance,
    "generateLearningStrategy",
  );
  const generatePersonaCallable = httpsCallable(
    functionsInstance,
    "generateLearnerPersona",
  );
  const generateAvatarCallable = httpsCallable(
    functionsInstance,
    "generateAvatar",
  );

  const handleFileUpload = (e) => {
    const file = e.target.files[0];
    if (file) {
      const reader = new FileReader();
      reader.onload = () => {
        setSourceMaterial((prev) => `${prev}\n${reader.result}`);
      };
      reader.readAsText(file);
    }
  };

  const handleSubmit = async (e) => {
    e.preventDefault();
    setLoading(true);
    setError("");
    setProjectBrief("");
    setClarifyingQuestions([]);
    setClarifyingAnswers([]);
    setStrategy(null);
    try {
      const response = await fetch(functionUrl, {
        method: "POST",
        headers: { "Content-Type": "application/json" },
        body: JSON.stringify({
          businessGoal,
          audienceProfile,
          sourceMaterial,
          projectConstraints,
        }),
      });
      if (!response.ok) {
        throw new Error(`HTTP ${response.status}`);
      }
      const data = await response.json();
      if (!data.projectBrief) {
        throw new Error("No project brief returned.");
      }
      setProjectBrief(data.projectBrief);
      setClarifyingQuestions(data.clarifyingQuestions || []);
      setClarifyingAnswers(data.clarifyingQuestions?.map(() => "") || []);
    } catch (err) {
      console.error("Error generating project brief:", err);
      setError(err.message || "Error generating project brief.");
    } finally {
      setLoading(false);
    }
  };

  const handleDownload = () => {
    const blob = new Blob([projectBrief], { type: "text/plain" });
    const url = URL.createObjectURL(blob);
    const a = document.createElement("a");
    a.href = url;
    a.download = "project-brief.txt";
    a.click();
    URL.revokeObjectURL(url);
  };

  const handleAnswerChange = (index, value) => {
    setClarifyingAnswers((prev) => {
      const updated = [...prev];
      updated[index] = value;
      return updated;
    });
  };

  const handleNext = async () => {
    setNextLoading(true);
    setNextError("");
    setStrategy(null);
    setPersona(null);
    try {
      const result = await generateLearningStrategyCallable({
        projectBrief,
        businessGoal,
        audienceProfile,
        projectConstraints,
        clarifyingQuestions,
        clarifyingAnswers,
        personaCount: 0,
      });
      const data = result.data;
      if (!data.modalityRecommendation || !data.rationale) {
        throw new Error("No learning strategy returned.");
      }
      setStrategy(data);
    } catch (err) {
      console.error("Error generating learning strategy:", err);
      setNextError(err.message || "Error generating learning strategy.");
    } finally {
      setNextLoading(false);
    }
  };

  const handleGeneratePersona = async () => {
    setPersonaLoading(true);
    setPersonaError("");
    try {
      const result = await generatePersonaCallable({
        projectBrief,
        businessGoal,
        audienceProfile,
        projectConstraints,
      });
<<<<<<< HEAD
      const personaData = result.data;
      const avatarResp = await generateAvatarCallable(personaData);
      setPersona({ ...personaData, avatar: avatarResp.data.avatar });
=======

    let avatar;
    try {
      const avatarResp = await generateAvatarCallable({
        name: result.data.name,
      });
      avatar = avatarResp.data.avatar;
    } catch (avatarErr) {
      console.error("Error generating avatar:", avatarErr);
    }

    setPersona({ ...result.data, avatar });
>>>>>>> 739e4ff5
    } catch (err) {
      console.error("Error generating persona:", err);
      setPersonaError(err.message || "Error generating persona.");
    } finally {
      setPersonaLoading(false);
    }
  };

  const handlePersonaFieldChange = (field, value) => {
    setPersona((prev) => ({ ...prev, [field]: value }));
  };

  return (
    <div className="generator-container">
      <h2>Initiatives - Project Intake & Analysis</h2>
      <form onSubmit={handleSubmit} className="generator-form">
        <input
          type="text"
          placeholder="Business Goal"
          value={businessGoal}
          onChange={(e) => setBusinessGoal(e.target.value)}
          className="generator-input"
        />
        <textarea
          placeholder="Audience Profile"
          value={audienceProfile}
          onChange={(e) => setAudienceProfile(e.target.value)}
          className="generator-input"
          rows="3"
        />
        <textarea
          placeholder="Source Material or links"
          value={sourceMaterial}
          onChange={(e) => setSourceMaterial(e.target.value)}
          className="generator-input"
          rows="4"
        />
        <input
          type="file"
          onChange={handleFileUpload}
          className="generator-input"
        />
        <textarea
          placeholder="Project Constraints"
          value={projectConstraints}
          onChange={(e) => setProjectConstraints(e.target.value)}
          className="generator-input"
          rows="2"
        />
        <button type="submit" disabled={loading} className="generator-button">
          {loading ? "Analyzing..." : "Generate Project Brief"}
        </button>
      </form>
      {error && <p className="generator-error">{error}</p>}
      {loading && <div className="spinner"></div>}
      {projectBrief && (
        <div className="generator-result">
          <h3>Project Brief</h3>
          <textarea
            className="generator-input"
            value={projectBrief}
            onChange={(e) => setProjectBrief(e.target.value)}
            rows="10"
          />
          <button onClick={handleDownload} className="generator-button">
            Download Brief
          </button>
          {clarifyingQuestions.length > 0 && (
            <div>
              <h4>Clarifying Questions</h4>
              {clarifyingQuestions.map((q, idx) => (
                <div key={idx}>
                  <p>{q}</p>
                  <textarea
                    className="generator-input"
                    value={clarifyingAnswers[idx] || ""}
                    onChange={(e) => handleAnswerChange(idx, e.target.value)}
                    rows="2"
                  />
                </div>
              ))}
            </div>
          )}
          <button
            onClick={handleNext}
            disabled={nextLoading}
            className="generator-button"
          >
            {nextLoading ? "Generating..." : "Next Step"}
          </button>
          {nextError && <p className="generator-error">{nextError}</p>}
        </div>
      )}
      {strategy && (
        <div className="generator-result">
          <h3>Learning Strategy</h3>
          <p>
            <strong>Modality Recommendation:</strong> {strategy.modalityRecommendation}
          </p>
          <p>
            <strong>Rationale:</strong> {strategy.rationale}
          </p>
          <div>
            <h4>Learner Persona</h4>
            {!persona && (
              <button
                onClick={handleGeneratePersona}
                disabled={personaLoading}
                className="generator-button"
              >
                {personaLoading ? "Generating..." : "Generate Persona & Avatar"}
              </button>
            )}
            {persona && (
              <div className="persona-card">
                {persona.avatar && (
                  <img
                    src={persona.avatar}
                    alt={`${persona.name} avatar`}
                    className="persona-avatar"
                  />
                )}
                <input
                  className="generator-input"
                  value={persona.name}
                  onChange={(e) => handlePersonaFieldChange("name", e.target.value)}
                />
                <textarea
                  className="generator-input"
                  value={persona.motivation}
                  onChange={(e) =>
                    handlePersonaFieldChange("motivation", e.target.value)
                  }
                  rows="2"
                />
                <textarea
                  className="generator-input"
                  value={persona.challenges}
                  onChange={(e) =>
                    handlePersonaFieldChange("challenges", e.target.value)
                  }
                  rows="2"
                />
                <button
                  onClick={handleGeneratePersona}
                  disabled={personaLoading}
                  className="generator-button"
                >
                  {personaLoading ? "Generating..." : "Replace Persona"}
                </button>
              </div>
            )}
            {personaError && <p className="generator-error">{personaError}</p>}
          </div>
        </div>
      )}
    </div>
  );
};

export default InitiativesNew;<|MERGE_RESOLUTION|>--- conflicted
+++ resolved
@@ -142,24 +142,9 @@
         audienceProfile,
         projectConstraints,
       });
-<<<<<<< HEAD
       const personaData = result.data;
       const avatarResp = await generateAvatarCallable(personaData);
       setPersona({ ...personaData, avatar: avatarResp.data.avatar });
-=======
-
-    let avatar;
-    try {
-      const avatarResp = await generateAvatarCallable({
-        name: result.data.name,
-      });
-      avatar = avatarResp.data.avatar;
-    } catch (avatarErr) {
-      console.error("Error generating avatar:", avatarErr);
-    }
-
-    setPersona({ ...result.data, avatar });
->>>>>>> 739e4ff5
     } catch (err) {
       console.error("Error generating persona:", err);
       setPersonaError(err.message || "Error generating persona.");
