import { useState, useEffect, useRef } from "react";
import { getFunctions, httpsCallable } from "firebase/functions";
import { app, auth } from "../firebase.js";
import {
  loadPersonas,
  savePersona,
  deletePersona,
} from "../utils/personas.js";
import {
  loadInitiative,
  saveInitiative,
} from "../utils/initiatives.js";
import { useSearchParams } from "react-router-dom";
import "./AIToolsGenerators.css";

const formatKeyword = (kw = "") =>
  kw ? kw.charAt(0).toUpperCase() + kw.slice(1) : "";

const normalizePersona = (p = {}) => ({
  ...p,
  motivation:
    typeof p.motivation === "string"
      ? { keyword: "General", text: p.motivation }
      : {
          keyword: formatKeyword(p.motivation?.keyword) || "General",
          text: p.motivation?.text || "",
        },
  challenges:
    typeof p.challenges === "string"
      ? { keyword: "General", text: p.challenges }
      : {
          keyword: formatKeyword(p.challenges?.keyword) || "General",
          text: p.challenges?.text || "",
        },
  motivationOptions: (p.motivationOptions || []).map((o) => ({
    ...o,
    keyword: formatKeyword(o.keyword),
  })),
  challengeOptions: (p.challengeOptions || []).map((o) => ({
    ...o,
    keyword: formatKeyword(o.keyword),
  })),
});

const InitiativesNew = () => {
<<<<<<< HEAD
  const TOTAL_STEPS = 4;
  const [step, setStep] = useState(1);
=======
  const TOTAL_STEPS = 2;
>>>>>>> a9b125ac
  const [businessGoal, setBusinessGoal] = useState("");
  const [audienceProfile, setAudienceProfile] = useState("");
  const [sourceMaterial, setSourceMaterial] = useState("");
  const [projectConstraints, setProjectConstraints] = useState("");

  const [projectBrief, setProjectBrief] = useState("");
  const [clarifyingQuestions, setClarifyingQuestions] = useState([]);
  const [clarifyingAnswers, setClarifyingAnswers] = useState([]);

  const [strategy, setStrategy] = useState(null);

  const [isEditingBrief, setIsEditingBrief] = useState(false);

  const [loading, setLoading] = useState(false);
  const [nextLoading, setNextLoading] = useState(false);
  const [personaLoading, setPersonaLoading] = useState(false);

  const [error, setError] = useState("");
  const [nextError, setNextError] = useState("");
  const [personaError, setPersonaError] = useState("");

  const [personas, setPersonas] = useState([]);
  const [activePersonaIndex, setActivePersonaIndex] = useState(0);
  const [editingPersona, setEditingPersona] = useState(null);
  const [usedMotivationKeywords, setUsedMotivationKeywords] = useState([]);
  const [usedChallengeKeywords, setUsedChallengeKeywords] = useState([]);

  const projectBriefRef = useRef(null);
  const nextButtonRef = useRef(null);
  const [showScrollHint, setShowScrollHint] = useState(false);
  const [showFixedNext, setShowFixedNext] = useState(false);

  const addUsedMotivation = (keywords = []) => {
    setUsedMotivationKeywords((prev) =>
      Array.from(new Set([...prev, ...keywords.filter(Boolean)]))
    );
  };
  const addUsedChallenge = (keywords = []) => {
    setUsedChallengeKeywords((prev) =>
      Array.from(new Set([...prev, ...keywords.filter(Boolean)]))
    );
  };

  const [searchParams] = useSearchParams();
  const initiativeId = searchParams.get("initiativeId") || "default";

  useEffect(() => {
    const uid = auth.currentUser?.uid;
    if (!uid) return;

    loadInitiative(uid, initiativeId)
      .then((data) => {
        if (data) {
          setBusinessGoal(data.businessGoal || "");
          setAudienceProfile(data.audienceProfile || "");
          setSourceMaterial(data.sourceMaterial || "");
          setProjectConstraints(data.projectConstraints || "");
          setProjectBrief(data.projectBrief || "");
          setClarifyingQuestions(data.clarifyingQuestions || []);
          setClarifyingAnswers(data.clarifyingAnswers || []);
          setStrategy(data.strategy || null);
        }
      })
      .catch((err) => console.error("Error loading initiative:", err));

    loadPersonas(uid, initiativeId)
      .then((items) => {
        const normalized = items.map((p) => normalizePersona(p));
        setPersonas(normalized);
        setActivePersonaIndex(0);
        // populate used keyword sets
        normalized.forEach((p) => {
          const mKeys = [
            p.motivation?.keyword,
            ...(p.motivationOptions || []).map((o) => o.keyword),
          ].filter(Boolean);
          const cKeys = [
            p.challenges?.keyword,
            ...(p.challengeOptions || []).map((o) => o.keyword),
          ].filter(Boolean);
          addUsedMotivation(mKeys);
          addUsedChallenge(cKeys);
        });
      })
      .catch((err) => console.error("Error loading personas:", err));
  }, [initiativeId]);

  useEffect(() => {
    if (!projectBriefRef.current || !nextButtonRef.current) return;
    const observer = new IntersectionObserver(
      ([entry]) => setShowScrollHint(!entry.isIntersecting),
      { root: projectBriefRef.current, threshold: 1 }
    );
    observer.observe(nextButtonRef.current);
    return () => observer.disconnect();
  }, [projectBrief, clarifyingQuestions]);

  useEffect(() => {
    const allAnswered =
      clarifyingQuestions.length > 0 &&
      clarifyingAnswers.every((a) => a && a.trim());
    setShowFixedNext(allAnswered && !strategy);
  }, [clarifyingAnswers, clarifyingQuestions, strategy]);

  // Use the same region you deploy to
  const functions = getFunctions(app, "us-central1");

  const generateProjectBrief = httpsCallable(functions, "generateProjectBrief");
  const generateLearningStrategy = httpsCallable(functions, "generateLearningStrategy");
  const generateLearnerPersona = httpsCallable(functions, "generateLearnerPersona");
  const generateAvatar = httpsCallable(functions, "generateAvatar");

  const handleFileUpload = (e) => {
    const file = e.target.files?.[0];
    if (!file) return;
    const reader = new FileReader();
    reader.onload = () => {
      setSourceMaterial((prev) => `${prev}\n${reader.result}`);
    };
    reader.readAsText(file);
  };

  const handleSubmit = async (e) => {
    e.preventDefault();
    setLoading(true);
    setError("");
    setProjectBrief("");
    setClarifyingQuestions([]);
    setClarifyingAnswers([]);
    setStrategy(null);
    setPersonas([]);
    setActivePersonaIndex(0);
    setEditingPersona(null);

    try {
      const { data } = await generateProjectBrief({
        businessGoal,
        audienceProfile,
        sourceMaterial,
        projectConstraints,
      });

      const qs = data.clarifyingQuestions || [];
      setClarifyingQuestions(qs);
      setClarifyingAnswers(qs.map(() => ""));

      const uid = auth.currentUser?.uid;
      if (uid) {
        await saveInitiative(uid, initiativeId, {
          businessGoal,
          audienceProfile,
          sourceMaterial,
          projectConstraints,
          clarifyingQuestions: qs,
          clarifyingAnswers: qs.map(() => ""),
        });
      }
      setStep(2);
    } catch (err) {
      console.error("Error generating clarifying questions:", err);
      setError(err?.message || "Error generating clarifying questions.");
    } finally {
      setLoading(false);
    }
  };

  const handleGenerateBrief = async () => {
    setLoading(true);
    setError("");

    try {
      const { data } = await generateProjectBrief({
        businessGoal,
        audienceProfile,
        sourceMaterial,
        projectConstraints,
        clarifyingQuestions,
        clarifyingAnswers,
      });

      if (!data?.projectBrief) {
        throw new Error("No project brief returned.");
      }

      setProjectBrief(data.projectBrief);

      const uid = auth.currentUser?.uid;
      if (uid) {
        await saveInitiative(uid, initiativeId, {
          businessGoal,
          audienceProfile,
          sourceMaterial,
          projectConstraints,
          projectBrief: data.projectBrief,
          clarifyingQuestions,
          clarifyingAnswers,
        });
      }
      setStep(3);
    } catch (err) {
      console.error("Error generating project brief:", err);
      setError(err?.message || "Error generating project brief.");
    } finally {
      setLoading(false);
    }
  };

  const handleDownload = () => {
    const blob = new Blob([projectBrief], { type: "text/plain" });
    const url = URL.createObjectURL(blob);
    const a = document.createElement("a");
    a.href = url;
    a.download = "project-brief.txt";
    a.click();
    URL.revokeObjectURL(url);
  };

  const handleAnswerChange = (index, value) => {
    setClarifyingAnswers((prev) => {
      const updated = [...prev];
      updated[index] = value;
      const uid = auth.currentUser?.uid;
      if (uid) {
        saveInitiative(uid, initiativeId, { clarifyingAnswers: updated });
      }
      return updated;
    });
  };

  const handleNext = async () => {
    setNextLoading(true);
    setNextError("");
    setStrategy(null);
    setPersonas([]);
    setActivePersonaIndex(0);
    setEditingPersona(null);

    try {
      const { data } = await generateLearningStrategy({
        projectBrief,
        businessGoal,
        audienceProfile,
        projectConstraints,
        clarifyingQuestions,
        clarifyingAnswers,
        personaCount: 0, // strategy only (personas generated separately below)
      });

      if (!data?.modalityRecommendation || !data?.rationale) {
        throw new Error("No learning strategy returned.");
      }
      setStrategy(data);
      const uid = auth.currentUser?.uid;
      if (uid) {
        await saveInitiative(uid, initiativeId, { strategy: data });
      }
      setStep(4);
    } catch (err) {
      console.error("Error generating learning strategy:", err);
      setNextError(err?.message || "Error generating learning strategy.");
    } finally {
      setNextLoading(false);
    }
  };

  const currentPersona = personas[activePersonaIndex] || null;

  const handleGeneratePersona = async (action = "add") => {
    if (action === "add" && personas.length >= 3) {
      setPersonaError("You can only have up to three personas.");
      return;
    }
    setPersonaLoading(true);
    setPersonaError("");
    try {
      const existingNames = personas
        .filter((_, i) => !(action === "replace" && i === activePersonaIndex))
        .map((p) => p.name);
      const personaRes = await generateLearnerPersona({
        projectBrief,
        businessGoal,
        audienceProfile,
        projectConstraints,
        existingMotivationKeywords: usedMotivationKeywords,
        existingChallengeKeywords: usedChallengeKeywords,
        existingNames,
      });
      const personaData = normalizePersona(personaRes.data);
      if (!personaData?.name) {
        throw new Error("Persona generation returned no name.");
      }

      const avatarRes = await generateAvatar({
        name: personaData.name,
        motivation: personaData.motivation?.text || "",
        challenges: personaData.challenges?.text || "",
      });

      const personaToSave = {
        ...personaData,
        avatar: avatarRes?.data?.avatar || null,
      };
      // record used keywords
      addUsedMotivation([
        personaToSave.motivation?.keyword,
        ...(personaToSave.motivationOptions || []).map((o) => o.keyword),
      ]);
      addUsedChallenge([
        personaToSave.challenges?.keyword,
        ...(personaToSave.challengeOptions || []).map((o) => o.keyword),
      ]);
      const uid = auth.currentUser?.uid;
      if (uid) {
        if (action === "replace" && currentPersona) {
          const id = currentPersona.id;
          await savePersona(uid, initiativeId, { ...personaToSave, id });
          setPersonas((prev) =>
            prev.map((p, i) => (i === activePersonaIndex ? { id, ...personaToSave } : p))
          );
        } else {
          const id = await savePersona(uid, initiativeId, personaToSave);
          const newPersona = { id, ...personaToSave };
          const newIndex = personas.length;
          setPersonas((prev) => [...prev, newPersona]);
          setActivePersonaIndex(newIndex);
        }
      } else {
        if (action === "replace" && currentPersona) {
          setPersonas((prev) =>
            prev.map((p, i) => (i === activePersonaIndex ? { ...personaToSave } : p))
          );
        } else {
          const newIndex = personas.length;
          setPersonas((prev) => [...prev, personaToSave]);
          setActivePersonaIndex(newIndex);
        }
      }
    } catch (err) {
      console.error("Error generating persona:", err);
      setPersonaError(err?.message || "Error generating persona.");
    } finally {
      setPersonaLoading(false);
    }
  };

  const handlePersonaFieldChange = (field, value) => {
    setEditingPersona((prev) => ({ ...prev, [field]: value }));
  };

  const selectMotivationOption = (opt) => {
    setEditingPersona((prev) => ({ ...prev, motivation: opt }));
  };
  const selectChallengeOption = (opt) => {
    setEditingPersona((prev) => ({ ...prev, challenges: opt }));
  };

  const refreshOptions = async (field) => {
    if (!editingPersona) return;
    setPersonaLoading(true);
    setPersonaError("");
    if (field === "motivation") {
      setEditingPersona((prev) => ({ ...prev, motivationOptions: [] }));
    } else {
      setEditingPersona((prev) => ({ ...prev, challengeOptions: [] }));
    }
    try {
      const { data } = await generateLearnerPersona({
        projectBrief,
        businessGoal,
        audienceProfile,
        projectConstraints,
        existingMotivationKeywords: usedMotivationKeywords,
        existingChallengeKeywords: usedChallengeKeywords,
        refreshField: field,
        personaName: editingPersona.name,
      });
      if (field === "motivation") {
        const opts = (data.motivationOptions || []).map((o) => ({
          ...o,
          keyword: formatKeyword(o.keyword),
        }));
        if (opts.length === 0) {
          setPersonaError("No new options available.");
        } else {
          addUsedMotivation(opts.map((o) => o.keyword));
          setEditingPersona((prev) => ({ ...prev, motivationOptions: opts }));
        }
      } else {
        const opts = (data.challengeOptions || []).map((o) => ({
          ...o,
          keyword: formatKeyword(o.keyword),
        }));
        if (opts.length === 0) {
          setPersonaError("No new options available.");
        } else {
          addUsedChallenge(opts.map((o) => o.keyword));
          setEditingPersona((prev) => ({ ...prev, challengeOptions: opts }));
        }
      }
    } catch (err) {
      console.error("Error generating options:", err);
      setPersonaError(err?.message || "Error generating options.");
    } finally {
      setPersonaLoading(false);
    }
  };

  const handleSavePersonaEdits = async () => {
    if (!editingPersona) return;
    const uid = auth.currentUser?.uid;
    try {
      if (uid) {
        await savePersona(uid, initiativeId, editingPersona);
      }
      setPersonas((prev) =>
        prev.map((p, i) => (i === activePersonaIndex ? editingPersona : p))
      );
      setEditingPersona(null);
    } catch (err) {
      console.error("Error saving persona:", err);
      setPersonaError(err?.message || "Error saving persona.");
    }
  };

  const handleRegenerateAvatar = async () => {
    if (!editingPersona) return;
    setPersonaLoading(true);
    setPersonaError("");
    try {
      const avatarRes = await generateAvatar({
        name: editingPersona.name,
        motivation: editingPersona.motivation?.text || "",
        challenges: editingPersona.challenges?.text || "",
      });
      setEditingPersona((prev) => ({
        ...prev,
        avatar: avatarRes?.data?.avatar || null,
      }));
    } catch (err) {
      console.error("Error generating avatar:", err);
      setPersonaError(err?.message || "Error generating avatar.");
    } finally {
      setPersonaLoading(false);
    }
  };

  const handleDeletePersona = async (index) => {
    const persona = personas[index];
    if (!persona) return;
    setPersonaLoading(true);
    setPersonaError("");
    try {
      const uid = auth.currentUser?.uid;
      if (uid && persona.id) {
        await deletePersona(uid, initiativeId, persona.id);
      }
      const updated = personas.filter((_, i) => i !== index);
      setPersonas(updated);
      const newActive =
        updated.length === 0
          ? 0
          : activePersonaIndex > index
          ? activePersonaIndex - 1
          : Math.min(activePersonaIndex, updated.length - 1);
      setActivePersonaIndex(newActive);
      setEditingPersona(null);
    } catch (err) {
      console.error("Error deleting persona:", err);
      setPersonaError(err?.message || "Error deleting persona.");
    } finally {
      setPersonaLoading(false);
    }
  };

  return (
    <div className="generator-container">
      <h2>Initiatives - Project Intake & Analysis</h2>

<<<<<<< HEAD
      {step === 1 && (
        <form onSubmit={handleSubmit} className="generator-form">
          <div className="progress-indicator">Step 1 of {TOTAL_STEPS}</div>
          <label>
            Goal
            <input
              type="text"
              value={businessGoal}
              onChange={(e) => setBusinessGoal(e.target.value)}
              className="generator-input"
            />
          </label>
          <label>
            Audience Profile
            <textarea
              value={audienceProfile}
              onChange={(e) => setAudienceProfile(e.target.value)}
              className="generator-input"
              rows={3}
            />
          </label>
          <label>
            Source Material or Links
            <textarea
              value={sourceMaterial}
              onChange={(e) => setSourceMaterial(e.target.value)}
              className="generator-input"
              rows={4}
            />
          </label>
          <label>
            Source File
            <input type="file" onChange={handleFileUpload} className="generator-input" />
          </label>
          <label>
            Project Constraints
            <textarea
              value={projectConstraints}
              onChange={(e) => setProjectConstraints(e.target.value)}
              className="generator-input"
              rows={2}
            />
          </label>
          <button type="submit" disabled={loading} className="generator-button">
            {loading ? "Analyzing..." : "Advance to Step 2"}
          </button>
          {error && <p className="generator-error">{error}</p>}
        </form>
      )}

      {step === 2 && (
        <div className="generator-result">
          <div className="progress-indicator">Step 2 of {TOTAL_STEPS}</div>
          <p>
            Answering the questions below is optional, but it will help ensure the brief is as good as possible.
          </p>
          {clarifyingQuestions.map((q, idx) => (
            <div key={idx}>
              <p>{q}</p>
              <textarea
                className="generator-input"
                value={clarifyingAnswers[idx] || ""}
                onChange={(e) => handleAnswerChange(idx, e.target.value)}
                rows={2}
              />
            </div>
          ))}
          <div style={{ display: "flex", gap: 8, flexWrap: "wrap" }}>
            <button type="button" onClick={() => setStep(1)} className="generator-button">
              Back to Step 1
            </button>
            <button
              type="button"
              onClick={handleGenerateBrief}
              disabled={loading}
              className="generator-button"
            >
              {loading ? "Generating..." : "Generate Brief"}
            </button>
          </div>
          {error && <p className="generator-error">{error}</p>}
        </div>
      )}

      {step === 3 && (
        <div className="generator-result">
          <div className="progress-indicator">Step 3 of {TOTAL_STEPS}</div>
=======
      <form onSubmit={handleSubmit} className="generator-form">
        <input
          type="text"
          placeholder="Business Goal"
          value={businessGoal}
          onChange={(e) => setBusinessGoal(e.target.value)}
          className="generator-input"
        />
        <textarea
          placeholder="Audience Profile"
          value={audienceProfile}
          onChange={(e) => setAudienceProfile(e.target.value)}
          className="generator-input"
          rows={3}
        />
        <textarea
          placeholder="Source Material or links"
          value={sourceMaterial}
          onChange={(e) => setSourceMaterial(e.target.value)}
          className="generator-input"
          rows={4}
        />
        <input type="file" onChange={handleFileUpload} className="generator-input" />
        <textarea
          placeholder="Project Constraints"
          value={projectConstraints}
          onChange={(e) => setProjectConstraints(e.target.value)}
          className="generator-input"
          rows={2}
        />
        <button type="submit" disabled={loading} className="generator-button">
          {loading ? "Analyzing..." : "Generate Project Brief"}
        </button>
      </form>

      {error && <p className="generator-error">{error}</p>}
      {loading && <div className="spinner" />}

      {projectBrief && (
        <div className="generator-result" ref={projectBriefRef}>
          <div className="progress-indicator">Step 1 of {TOTAL_STEPS}</div>
>>>>>>> a9b125ac
          <h3>Project Brief</h3>
          <textarea
            className="generator-input"
            value={projectBrief}
            onChange={(e) => setProjectBrief(e.target.value)}
            readOnly={!isEditingBrief}
            rows={10}
          />
<<<<<<< HEAD
          <div style={{ display: "flex", gap: 8, flexWrap: "wrap" }}>
            <button type="button" onClick={() => setStep(2)} className="generator-button">
              Back to Step 2
            </button>
            <button
              type="button"
              onClick={() => {
                if (isEditingBrief) {
                  const uid = auth.currentUser?.uid;
                  if (uid) {
                    saveInitiative(uid, initiativeId, { projectBrief });
                  }
                }
                setIsEditingBrief((prev) => !prev);
              }}
              className="generator-button"
            >
              {isEditingBrief ? "Save Brief" : "Edit Brief"}
            </button>
            <button type="button" onClick={handleDownload} className="generator-button">
              Download Brief
            </button>
            <button
              type="button"
              onClick={handleNext}
              disabled={nextLoading}
              className="generator-button"
            >
              {nextLoading ? "Generating..." : "Advance to Step 4"}
            </button>
          </div>
=======
          <button onClick={handleDownload} className="generator-button">
            Download Brief
          </button>

          {clarifyingQuestions.length > 0 && (
            <div>
              <h4>Clarifying Questions</h4>
              {clarifyingQuestions.map((q, idx) => (
                <div key={idx}>
                  <p>{q}</p>
                  <textarea
                    className="generator-input"
                    value={clarifyingAnswers[idx] || ""}
                    onChange={(e) => handleAnswerChange(idx, e.target.value)}
                    rows={2}
                  />
                </div>
              ))}
            </div>
          )}

          <button
            onClick={handleNext}
            disabled={nextLoading}
            className="generator-button"
            ref={nextButtonRef}
          >
            {nextLoading ? "Generating..." : "Next Step"}
          </button>
>>>>>>> a9b125ac
          {nextError && <p className="generator-error">{nextError}</p>}
          {showScrollHint && !showFixedNext && (
            <div className="scroll-hint">Scroll down for Next Step ↓</div>
          )}
        </div>
      )}

      {step === 4 && strategy && (
        <div className="generator-result">
<<<<<<< HEAD
          <div className="progress-indicator">Step 4 of {TOTAL_STEPS}</div>
          <button
            type="button"
            onClick={() => setStep(3)}
            className="generator-button"
            style={{ marginBottom: 10 }}
          >
            Back to Step 3
          </button>
=======
          <div className="progress-indicator">Step 2 of {TOTAL_STEPS}</div>
>>>>>>> a9b125ac
          <h3>Learning Strategy</h3>
          <p>
            <strong>Modality Recommendation:</strong> {strategy.modalityRecommendation}
          </p>
          <p>
            <strong>Rationale:</strong> {strategy.rationale}
          </p>

          <div>
            <h4>Learner Personas</h4>
            {personas.length === 0 && (
              <button
                onClick={() => handleGeneratePersona("add")}
                disabled={personaLoading}
                className="generator-button"
              >
                {personaLoading ? "Generating..." : "Generate Persona & Avatar"}
              </button>
            )}

            {personas.length > 0 && (
              <div>
                {personas.length > 1 && (
                  <div className="persona-tabs">
                    {personas.map((p, i) => (
                      <button
                        key={p.id || i}
                        type="button"
                        onClick={() => {
                          setActivePersonaIndex(i);
                          setEditingPersona(null);
                        }}
                        className={`persona-tab ${i === activePersonaIndex ? "active" : ""}`}
                      >
                        {p.avatar && (
                          <img
                            src={p.avatar}
                            alt={`${p.name} avatar`}
                            className="persona-tab-avatar"
                          />
                        )}
                        {p.name}
                      </button>
                    ))}
                  </div>
                )}

                {editingPersona ? (
                  <>
                    <input
                      className="generator-input"
                      value={editingPersona.name || ""}
                      onChange={(e) =>
                        handlePersonaFieldChange("name", e.target.value)
                      }
                    />
                    <textarea
                      className="generator-input"
                      value={editingPersona.motivation?.text || ""}
                      onChange={(e) =>
                        handlePersonaFieldChange("motivation", {
                          ...editingPersona.motivation,
                          text: e.target.value,
                        })
                      }
                      rows={2}
                    />
                    <div className="persona-options">
                      {editingPersona.motivationOptions?.length > 0 && (
                        <>
                          <p>Other possible motivations...</p>
                          {editingPersona.motivationOptions.map((opt) => (
                            <button
                              key={opt.keyword}
                              type="button"
                              onClick={() => selectMotivationOption(opt)}
                              className="generator-button"
                            >
                              {opt.keyword}
                            </button>
                          ))}
                        </>
                      )}
                      <button
                        type="button"
                        onClick={() => refreshOptions("motivation")}
                        className="generator-button"
                      >
                        Generate more
                      </button>
                    </div>
                    <textarea
                      className="generator-input"
                      value={editingPersona.challenges?.text || ""}
                      onChange={(e) =>
                        handlePersonaFieldChange("challenges", {
                          ...editingPersona.challenges,
                          text: e.target.value,
                        })
                      }
                      rows={2}
                    />
                    <div className="persona-options">
                      {editingPersona.challengeOptions?.length > 0 && (
                        <>
                          <p>Other possible challenges...</p>
                          {editingPersona.challengeOptions.map((opt) => (
                            <button
                              key={opt.keyword}
                              type="button"
                              onClick={() => selectChallengeOption(opt)}
                              className="generator-button"
                            >
                              {opt.keyword}
                            </button>
                          ))}
                        </>
                      )}
                      <button
                        type="button"
                        onClick={() => refreshOptions("challenges")}
                        className="generator-button"
                      >
                        Generate more
                      </button>
                    </div>
                    <div style={{ display: "flex", gap: 8, flexWrap: "wrap" }}>
                      <button
                        onClick={handleRegenerateAvatar}
                        disabled={personaLoading}
                        className="generator-button"
                        type="button"
                      >
                        {personaLoading ? "Generating..." : "Regenerate Avatar"}
                      </button>
                      <button
                        onClick={handleSavePersonaEdits}
                        disabled={personaLoading}
                        className="generator-button"
                        type="button"
                      >
                        Save
                      </button>
                      <button
                        onClick={() => handleDeletePersona(activePersonaIndex)}
                        disabled={personaLoading}
                        className="generator-button"
                        type="button"
                      >
                        Delete
                      </button>
                      <button
                        onClick={() => setEditingPersona(null)}
                        className="generator-button"
                        type="button"
                      >
                        Cancel
                      </button>
                    </div>
                  </>
                ) : (
                  <>
                    {currentPersona.avatar && (
                      <img
                        src={currentPersona.avatar}
                        alt={`${currentPersona.name} avatar`}
                        className="persona-avatar"
                      />
                    )}
                    <h5>{currentPersona.name}</h5>
                    <p>
                      <strong>Motivation - {currentPersona.motivation?.keyword}:</strong> {currentPersona.motivation?.text}
                    </p>
                    <p>
                      <strong>Challenges - {currentPersona.challenges?.keyword}:</strong> {currentPersona.challenges?.text}
                    </p>
                    <div style={{ display: "flex", gap: 8, flexWrap: "wrap" }}>
                      <button
                        onClick={() =>
                          setEditingPersona(
                            JSON.parse(JSON.stringify(currentPersona))
                          )
                        }
                        className="generator-button"
                        type="button"
                      >
                        Edit Persona
                      </button>
                      <button
                        onClick={() => handleGeneratePersona("replace")}
                        disabled={personaLoading}
                        className="generator-button"
                        type="button"
                      >
                        {personaLoading ? "Generating..." : "Replace Persona"}
                      </button>
                      <button
                        onClick={() => handleDeletePersona(activePersonaIndex)}
                        disabled={personaLoading}
                        className="generator-button"
                        type="button"
                      >
                        Delete Persona
                      </button>
                      {personas.length < 3 && (
                        <button
                          onClick={() => handleGeneratePersona("add")}
                          disabled={personaLoading}
                          className="generator-button"
                          type="button"
                        >
                          {personaLoading ? "Generating..." : "Add Persona"}
                        </button>
                      )}
                    </div>
                  </>
                )}
              </div>
            )}
          </div>
      {personaError && <p className="generator-error">{personaError}</p>}
        </div>
      )}

      {showFixedNext && (
        <button
          className="generator-button next-step-fixed"
          onClick={handleNext}
          disabled={nextLoading}
        >
          {nextLoading ? "Generating..." : "Next Step"}
        </button>
      )}
    </div>
  );
};

export default InitiativesNew;<|MERGE_RESOLUTION|>--- conflicted
+++ resolved
@@ -43,12 +43,8 @@
 });
 
 const InitiativesNew = () => {
-<<<<<<< HEAD
   const TOTAL_STEPS = 4;
   const [step, setStep] = useState(1);
-=======
-  const TOTAL_STEPS = 2;
->>>>>>> a9b125ac
   const [businessGoal, setBusinessGoal] = useState("");
   const [audienceProfile, setAudienceProfile] = useState("");
   const [sourceMaterial, setSourceMaterial] = useState("");
@@ -527,7 +523,6 @@
     <div className="generator-container">
       <h2>Initiatives - Project Intake & Analysis</h2>
 
-<<<<<<< HEAD
       {step === 1 && (
         <form onSubmit={handleSubmit} className="generator-form">
           <div className="progress-indicator">Step 1 of {TOTAL_STEPS}</div>
@@ -615,49 +610,6 @@
       {step === 3 && (
         <div className="generator-result">
           <div className="progress-indicator">Step 3 of {TOTAL_STEPS}</div>
-=======
-      <form onSubmit={handleSubmit} className="generator-form">
-        <input
-          type="text"
-          placeholder="Business Goal"
-          value={businessGoal}
-          onChange={(e) => setBusinessGoal(e.target.value)}
-          className="generator-input"
-        />
-        <textarea
-          placeholder="Audience Profile"
-          value={audienceProfile}
-          onChange={(e) => setAudienceProfile(e.target.value)}
-          className="generator-input"
-          rows={3}
-        />
-        <textarea
-          placeholder="Source Material or links"
-          value={sourceMaterial}
-          onChange={(e) => setSourceMaterial(e.target.value)}
-          className="generator-input"
-          rows={4}
-        />
-        <input type="file" onChange={handleFileUpload} className="generator-input" />
-        <textarea
-          placeholder="Project Constraints"
-          value={projectConstraints}
-          onChange={(e) => setProjectConstraints(e.target.value)}
-          className="generator-input"
-          rows={2}
-        />
-        <button type="submit" disabled={loading} className="generator-button">
-          {loading ? "Analyzing..." : "Generate Project Brief"}
-        </button>
-      </form>
-
-      {error && <p className="generator-error">{error}</p>}
-      {loading && <div className="spinner" />}
-
-      {projectBrief && (
-        <div className="generator-result" ref={projectBriefRef}>
-          <div className="progress-indicator">Step 1 of {TOTAL_STEPS}</div>
->>>>>>> a9b125ac
           <h3>Project Brief</h3>
           <textarea
             className="generator-input"
@@ -666,7 +618,6 @@
             readOnly={!isEditingBrief}
             rows={10}
           />
-<<<<<<< HEAD
           <div style={{ display: "flex", gap: 8, flexWrap: "wrap" }}>
             <button type="button" onClick={() => setStep(2)} className="generator-button">
               Back to Step 2
@@ -698,37 +649,6 @@
               {nextLoading ? "Generating..." : "Advance to Step 4"}
             </button>
           </div>
-=======
-          <button onClick={handleDownload} className="generator-button">
-            Download Brief
-          </button>
-
-          {clarifyingQuestions.length > 0 && (
-            <div>
-              <h4>Clarifying Questions</h4>
-              {clarifyingQuestions.map((q, idx) => (
-                <div key={idx}>
-                  <p>{q}</p>
-                  <textarea
-                    className="generator-input"
-                    value={clarifyingAnswers[idx] || ""}
-                    onChange={(e) => handleAnswerChange(idx, e.target.value)}
-                    rows={2}
-                  />
-                </div>
-              ))}
-            </div>
-          )}
-
-          <button
-            onClick={handleNext}
-            disabled={nextLoading}
-            className="generator-button"
-            ref={nextButtonRef}
-          >
-            {nextLoading ? "Generating..." : "Next Step"}
-          </button>
->>>>>>> a9b125ac
           {nextError && <p className="generator-error">{nextError}</p>}
           {showScrollHint && !showFixedNext && (
             <div className="scroll-hint">Scroll down for Next Step ↓</div>
@@ -738,7 +658,6 @@
 
       {step === 4 && strategy && (
         <div className="generator-result">
-<<<<<<< HEAD
           <div className="progress-indicator">Step 4 of {TOTAL_STEPS}</div>
           <button
             type="button"
@@ -748,9 +667,6 @@
           >
             Back to Step 3
           </button>
-=======
-          <div className="progress-indicator">Step 2 of {TOTAL_STEPS}</div>
->>>>>>> a9b125ac
           <h3>Learning Strategy</h3>
           <p>
             <strong>Modality Recommendation:</strong> {strategy.modalityRecommendation}
