--- conflicted
+++ resolved
@@ -1157,11 +1157,7 @@
       )}
 
       {step === 2 && (
-<<<<<<< HEAD
         <div className="initiative-card generator-result">
-=======
-        <div className={`initiative-card generator-result ${loading ? 'pulsing' : ''}`}>
->>>>>>> 9b39c044
           <p>
             These questions are optional but answering them will strengthen your project brief.
           </p>
@@ -1229,11 +1225,7 @@
       )}
 
       {step === 3 && (
-<<<<<<< HEAD
         <div className="initiative-card generator-result"
-=======
-        <div className={`initiative-card generator-result ${loading ? 'pulsing' : ''}`}
->>>>>>> 9b39c044
           ref={projectBriefRef}
         >
           <h3>Project Brief</h3>
@@ -1307,11 +1299,7 @@
       )}
 
       {step === 4 && (
-<<<<<<< HEAD
         <div className="initiative-card generator-result"
-=======
-        <div className={`initiative-card generator-result ${(personaLoading || nextLoading) ? 'pulsing' : ''}`}
->>>>>>> 9b39c044
         >
           <div>
             <h3>Learner Personas</h3>
@@ -1650,11 +1638,7 @@
       )}
 
       {step === 5 && strategy && (
-<<<<<<< HEAD
         <div className="initiative-card generator-result"
-=======
-        <div className={`initiative-card generator-result ${nextLoading ? 'pulsing' : ''}`}
->>>>>>> 9b39c044
         >
           <h3>Select Learning Approach</h3>
           <select
