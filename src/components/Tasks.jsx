import { useEffect, useState, useMemo } from "react";
import { onAuthStateChanged } from "firebase/auth";
<<<<<<< HEAD
import { collection, onSnapshot } from "firebase/firestore";
=======
import {
  collection,
  onSnapshot,
  updateDoc,
  deleteDoc,
  doc,
  serverTimestamp,
} from "firebase/firestore";
>>>>>>> 562e28b2
import { auth, db } from "../firebase";
import TaskQueue from "./TaskQueue";
import TaskSidebar from "./TaskSidebar";
import "../pages/admin.css";

const Tasks = () => {
  const [user, setUser] = useState(null);
  const [tasks, setTasks] = useState([]);
  const [inquiries, setInquiries] = useState([]);
  const [statusFilter, setStatusFilter] = useState("all");

  useEffect(() => {
    const unsub = onAuthStateChanged(auth, setUser);
    return () => unsub();
  }, []);

  useEffect(() => {
    if (!user) return;
    const tasksRef = collection(db, "profiles", user.uid, "taskQueue");
    const unsubTasks = onSnapshot(tasksRef, (snap) => {
      setTasks(snap.docs.map((d) => ({ id: d.id, ...d.data() })));
    });
    const inquiriesRef = collection(db, "profiles", user.uid, "inquiries");
    const unsubInquiries = onSnapshot(inquiriesRef, (snap) => {
      setInquiries(snap.docs.map((d) => ({ id: d.id, ...d.data() })));
    });
    return () => {
      unsubTasks();
      unsubInquiries();
    };
  }, [user]);

<<<<<<< HEAD
  return <TaskQueue tasks={tasks} inquiries={inquiries} />;
=======
  const updateStatus = async (task, status, extra = {}) => {
    if (!user) return;
    await updateDoc(doc(db, "profiles", user.uid, "taskQueue", task.id), {
      status,
      statusChangedAt: serverTimestamp(),
      ...extra,
    });
  };

  const handleComplete = async (task) => {
    await updateStatus(task, "completed");
  };

  const handleReplyTask = async (task, replyText) => {
    await updateStatus(task, "open", { reply: replyText });
  };

  const handleSchedule = async (task) => {
    await updateStatus(task, "scheduled");
  };

  const handleSynergize = async (bundle, message) => {
    if (!user || !bundle.length) return;
    const [first, ...rest] = bundle;
    await updateDoc(doc(db, "profiles", user.uid, "taskQueue", first.id), {
      message,
    });
    for (const t of rest) {
      await deleteDoc(doc(db, "profiles", user.uid, "taskQueue", t.id));
    }
  };

  const handleDelete = async (id) => {
    if (!user) return;
    await deleteDoc(doc(db, "profiles", user.uid, "taskQueue", id));
  };

  const filteredTasks = useMemo(
    () =>
      tasks.filter(
        (t) => statusFilter === "all" || t.status === statusFilter
      ),
    [tasks, statusFilter]
  );

  return (
    <div className="tasks-view">
      <TaskSidebar statusFilter={statusFilter} onChange={setStatusFilter} />
      <div className="tasks-main">
        <TaskQueue
          tasks={filteredTasks}
          inquiries={inquiries}
          onComplete={handleComplete}
          onSchedule={handleSchedule}
          onReplyTask={handleReplyTask}
          onDelete={handleDelete}
          onSynergize={handleSynergize}
        />
      </div>
    </div>
  );
>>>>>>> 562e28b2
};

export default Tasks;<|MERGE_RESOLUTION|>--- conflicted
+++ resolved
@@ -1,17 +1,6 @@
 import { useEffect, useState, useMemo } from "react";
 import { onAuthStateChanged } from "firebase/auth";
-<<<<<<< HEAD
 import { collection, onSnapshot } from "firebase/firestore";
-=======
-import {
-  collection,
-  onSnapshot,
-  updateDoc,
-  deleteDoc,
-  doc,
-  serverTimestamp,
-} from "firebase/firestore";
->>>>>>> 562e28b2
 import { auth, db } from "../firebase";
 import TaskQueue from "./TaskQueue";
 import TaskSidebar from "./TaskSidebar";
@@ -44,71 +33,7 @@
     };
   }, [user]);
 
-<<<<<<< HEAD
   return <TaskQueue tasks={tasks} inquiries={inquiries} />;
-=======
-  const updateStatus = async (task, status, extra = {}) => {
-    if (!user) return;
-    await updateDoc(doc(db, "profiles", user.uid, "taskQueue", task.id), {
-      status,
-      statusChangedAt: serverTimestamp(),
-      ...extra,
-    });
-  };
-
-  const handleComplete = async (task) => {
-    await updateStatus(task, "completed");
-  };
-
-  const handleReplyTask = async (task, replyText) => {
-    await updateStatus(task, "open", { reply: replyText });
-  };
-
-  const handleSchedule = async (task) => {
-    await updateStatus(task, "scheduled");
-  };
-
-  const handleSynergize = async (bundle, message) => {
-    if (!user || !bundle.length) return;
-    const [first, ...rest] = bundle;
-    await updateDoc(doc(db, "profiles", user.uid, "taskQueue", first.id), {
-      message,
-    });
-    for (const t of rest) {
-      await deleteDoc(doc(db, "profiles", user.uid, "taskQueue", t.id));
-    }
-  };
-
-  const handleDelete = async (id) => {
-    if (!user) return;
-    await deleteDoc(doc(db, "profiles", user.uid, "taskQueue", id));
-  };
-
-  const filteredTasks = useMemo(
-    () =>
-      tasks.filter(
-        (t) => statusFilter === "all" || t.status === statusFilter
-      ),
-    [tasks, statusFilter]
-  );
-
-  return (
-    <div className="tasks-view">
-      <TaskSidebar statusFilter={statusFilter} onChange={setStatusFilter} />
-      <div className="tasks-main">
-        <TaskQueue
-          tasks={filteredTasks}
-          inquiries={inquiries}
-          onComplete={handleComplete}
-          onSchedule={handleSchedule}
-          onReplyTask={handleReplyTask}
-          onDelete={handleDelete}
-          onSynergize={handleSynergize}
-        />
-      </div>
-    </div>
-  );
->>>>>>> 562e28b2
 };
 
 export default Tasks;