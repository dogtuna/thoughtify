// src/LeadershipAssessmentWizard.jsx

import { useState, useEffect } from "react";
import { Link } from "react-router-dom";
import {
<<<<<<< HEAD
  getFirestore,
=======
>>>>>>> d2570020
  collection,
  query,
  where,
  getDocs,
  updateDoc,
  doc,
  setDoc,
  getDoc,
  serverTimestamp,
} from "firebase/firestore";
<<<<<<< HEAD
import { getFunctions, httpsCallable } from "firebase/functions";
=======
import { httpsCallable } from "firebase/functions";
>>>>>>> d2570020
import OrganizationalVisionMission from "./OrganizationalVisionMission";
import StrategicBusinessDrivers from "./StrategicBusinessDrivers";
import TeamStrategicAlignment from "./TeamStrategicAlignment";
import CurrentStateVsDesiredState from "./CurrentStateVsDesiredState";
import TrainingAndDevelopment from "./TrainingAndDevelopment";
import { buildGeminiPrompt } from "./BuildPrompt"; // Function to build the prompt from progressData
import { db, functions } from "../firebase";
import "./LeadershipAssessmentWizard.css";


const LeadershipAssessmentWizard = () => {
  const [accessGranted, setAccessGranted] = useState(false);
  const [password, setPassword] = useState("");
  const [currentStep, setCurrentStep] = useState(0);
  const [progressData, setProgressData] = useState({}); // Stores responses keyed by step index
  const [invitationId, setInvitationId] = useState(null);
  const [generatedPrompt, setGeneratedPrompt] = useState("");
  const [trainingPlan, setTrainingPlan] = useState("");

<<<<<<< HEAD
  const db = getFirestore(app);
  const functionsInstance = getFunctions(app);
=======
  // Use shared Firebase instances
  const functionsInstance = functions;
>>>>>>> d2570020

  // Save responses for a given step and persist to Firestore.
  const handleStepSave = async (stepIndex, data) => {
    setProgressData(prev => {
      const newData = { ...prev, [stepIndex]: data };
      saveAssessmentAnswers(newData);
      return newData;
    });
  };

  // Save the current progressData to Firestore under "assessmentAnswers" using invitationId.
  const saveAssessmentAnswers = async (dataToSave = progressData) => {
    if (!invitationId) return;
    const answersDocRef = doc(db, "assessmentAnswers", invitationId);
    try {
      await setDoc(answersDocRef, { progressData: dataToSave, lastUpdated: serverTimestamp() }, { merge: true });
      console.log("Assessment answers saved.", dataToSave);
    } catch (error) {
      console.error("Error saving assessment answers:", error);
    }
  };

  const handlePasswordSubmit = async (e) => {
    e.preventDefault();
    const invitationsRef = collection(db, "invitations");
    const q = query(invitationsRef, where("invitationCode", "==", password));
    const querySnapshot = await getDocs(q);
    
    if (querySnapshot.empty) {
      alert("Incorrect access code. Please try again.");
      return;
    }
  
    // Assume one invitation is found.
    const invitationDoc = querySnapshot.docs[0];
    setInvitationId(invitationDoc.id);
    const currentData = invitationDoc.data();
    
    // If not started, mark as in-progress and update lastLogin.
    const newStatus = currentData.status === "not started" ? "in-progress" : currentData.status;
    await updateDoc(doc(db, "invitations", invitationDoc.id), {
      status: newStatus,
      lastLogin: serverTimestamp(),
    });
  
    // Load any saved answers for this invitation.
    const answersDocRef = doc(db, "assessmentAnswers", invitationDoc.id);
    const answersSnap = await getDoc(answersDocRef);
    if (answersSnap.exists()) {
      const savedData = answersSnap.data().progressData;
      setProgressData(savedData || {});
    }
  
    setAccessGranted(true);
  };

  const goToNextStep = () => {
    saveAssessmentAnswers();
    if (currentStep < steps.length - 1) {
      setCurrentStep(currentStep + 1);
      window.scrollTo({ top: 0, behavior: "smooth" });
    }
  };

  const goToPreviousStep = () => {
    saveAssessmentAnswers();
    if (currentStep > 0) {
      setCurrentStep(currentStep - 1);
      window.scrollTo({ top: 0, behavior: "smooth" });
    }
  };

  // When the review step loads, build the training plan prompt.
  useEffect(() => {
    // Assuming the review step is the last step in our steps array.
    if (currentStep === steps.length - 1) {
      const prompt = buildGeminiPrompt(progressData);
      setGeneratedPrompt(prompt);
    }
  }, [currentStep, progressData]);

  // Function to call the generateTrainingPlan function.
  const handleGenerateTrainingPlan = async () => {
    try {
      const generateTrainingPlanCallable = httpsCallable(functionsInstance, "generateTrainingPlan");
      const result = await generateTrainingPlanCallable({ prompt: generatedPrompt });
      setTrainingPlan(result.data.trainingPlan);
    } catch (error) {
      console.error("Error generating training plan:", error);
      alert("There was an error generating your training plan. Please try again.");
    }
  };

  // Define steps with unique indices for each step.
  const steps = [
    {
      title: "Organizational Vision & Mission",
      content: (
        <OrganizationalVisionMission
          initialData={progressData[0] || {}}
          onSave={(data) => handleStepSave(0, data)}
          onNext={goToNextStep}
          onBack={goToPreviousStep}
        />
      ),
    },
    {
      title: "Strategic Business Drivers & Challenges",
      content: (
        <StrategicBusinessDrivers
          initialData={progressData[1] || {}}
          onSave={(data) => handleStepSave(1, data)}
          onNext={goToNextStep}
          onBack={goToPreviousStep}
        />
      ),
    },
    {
      title: "Team-Level Strategic Alignment",
      content: (
        <TeamStrategicAlignment
          initialData={progressData[2] || {}}
          onSave={(data) => handleStepSave(2, data)}
          onNext={goToNextStep}
          onBack={goToPreviousStep}
        />
      ),
    },
    {
      title: "Current State vs. Desired Future State",
      content: (
        <CurrentStateVsDesiredState
          initialData={progressData[3] || {}}
          onSave={(data) => handleStepSave(3, data)}
          onNext={goToNextStep}
          onBack={goToPreviousStep}
        />
      ),
    },
    {
      title: "Development Needs and Preferences",
      content: (
        <TrainingAndDevelopment
          initialData={progressData[4] || {}}
          onSave={(data) => handleStepSave(4, data)}
          onNext={goToNextStep}
          onBack={goToPreviousStep}
        />
      ),
    },
    {
      title: "Review & Finalize",
      content: (
        <div>
          <h2>Review Your Training Plan Prompt</h2>
          {generatedPrompt ? (
            <div style={{ marginBottom: "20px", padding: "10px", background: "#fff", color: "#000", borderRadius: "4px", textAlign: "left" }}>
              <h3>Your Generated Prompt:</h3>
              <pre style={{ fontSize: "14px", whiteSpace: "pre-wrap" }}>{generatedPrompt}</pre>
            </div>
          ) : (
            <p>Building your prompt...</p>
          )}
          <button onClick={handleGenerateTrainingPlan} className="wizard-button">
            Generate Training Plan
          </button>
          {trainingPlan && (
            <div style={{ marginTop: "20px", padding: "10px", background: "#fff", color: "#000", borderRadius: "4px", textAlign: "left" }}>
              <h3>Your Training Plan:</h3>
              <pre style={{ fontSize: "14px", whiteSpace: "pre-wrap" }}>{trainingPlan}</pre>
            </div>
          )}
        </div>
      ),
    },
  ];

  if (!accessGranted) {
    return (
      <div className="wizard-container">
        <div className="login-container">
          <h2>Enter Password to Access Leadership Assessment</h2>
          <form onSubmit={handlePasswordSubmit}>
            <input
              type="password"
              placeholder="Enter access code"
              value={password}
              onChange={(e) => setPassword(e.target.value)}
              className="wizard-input"
            />
            <button type="submit" className="wizard-button">
              Unlock
            </button>
          </form>
        </div>
      </div>
    );
  }

  return (
    <div className="wizard-container">
      <aside className="wizard-sidebar">
        <h3>Assessment Steps</h3>
        <ul>
          {steps.map((step, index) => (
            <li key={index} className={index === currentStep ? "active" : ""}>
              <Link
                to="#"
                onClick={(e) => {
                  e.preventDefault();
                  setCurrentStep(index);
                  window.scrollTo({ top: 0, behavior: "smooth" });
                }}
              >
                {step.title}
              </Link>
            </li>
          ))}
        </ul>
      </aside>
      <main className="wizard-main">
        <div className="wizard-content">
          <h2>{steps[currentStep].title}</h2>
          {steps[currentStep].content}
        </div>
        <div className="wizard-navigation">
          <button
            onClick={() => {
              saveAssessmentAnswers();
              goToPreviousStep();
            }}
            disabled={currentStep === 0}
            className="wizard-button"
          >
            Back
          </button>
          <button onClick={() => saveAssessmentAnswers()} className="wizard-button">
            Save
          </button>
          {currentStep < steps.length - 1 && (
            <button
              onClick={() => {
                saveAssessmentAnswers();
                goToNextStep();
              }}
              className="wizard-button"
            >
              Save & Next
            </button>
          )}
        </div>
      </main>
    </div>
  );
};

export default LeadershipAssessmentWizard;<|MERGE_RESOLUTION|>--- conflicted
+++ resolved
@@ -3,10 +3,7 @@
 import { useState, useEffect } from "react";
 import { Link } from "react-router-dom";
 import {
-<<<<<<< HEAD
   getFirestore,
-=======
->>>>>>> d2570020
   collection,
   query,
   where,
@@ -17,11 +14,7 @@
   getDoc,
   serverTimestamp,
 } from "firebase/firestore";
-<<<<<<< HEAD
 import { getFunctions, httpsCallable } from "firebase/functions";
-=======
-import { httpsCallable } from "firebase/functions";
->>>>>>> d2570020
 import OrganizationalVisionMission from "./OrganizationalVisionMission";
 import StrategicBusinessDrivers from "./StrategicBusinessDrivers";
 import TeamStrategicAlignment from "./TeamStrategicAlignment";
@@ -41,13 +34,8 @@
   const [generatedPrompt, setGeneratedPrompt] = useState("");
   const [trainingPlan, setTrainingPlan] = useState("");
 
-<<<<<<< HEAD
   const db = getFirestore(app);
   const functionsInstance = getFunctions(app);
-=======
-  // Use shared Firebase instances
-  const functionsInstance = functions;
->>>>>>> d2570020
 
   // Save responses for a given step and persist to Firestore.
   const handleStepSave = async (stepIndex, data) => {
