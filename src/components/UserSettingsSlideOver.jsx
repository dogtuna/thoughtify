--- conflicted
+++ resolved
@@ -101,13 +101,6 @@
   };
 
   const saveCredentials = async (data) => {
-<<<<<<< HEAD
-=======
-    if (appCheck) {
-      await getAppCheckToken(appCheck);
-    }
-    await auth.currentUser.getIdToken(true);
->>>>>>> 6cd0b393
     const saveFn = httpsCallable(functions, "saveEmailCredentials");
     await saveFn(data);
   };
