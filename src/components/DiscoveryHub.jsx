--- conflicted
+++ resolved
@@ -510,8 +510,6 @@
       await updateDoc(
         doc(db, "users", uid, "initiatives", initiativeId, "tasks", id),
         { status, statusChangedAt: serverTimestamp(), ...extra }
-<<<<<<< HEAD
-=======
       );
       const ids = JSON.parse(text.trim());
       const ordered = ids
@@ -521,170 +519,13 @@
     } catch (err) {
       console.error("updateTaskStatus error", err);
     }
-    setPrioritized(null);
-  };
-
-  const completeTask = (id) => updateTaskStatus(id, "completed");
-  const scheduleTask = (id) => updateTaskStatus(id, "scheduled");
-  const deleteTask = async (id) => {
-    if (!uid || !initiativeId) return;
-    try {
-      await deleteDoc(
-        doc(db, "users", uid, "initiatives", initiativeId, "tasks", id)
-      );
-    } catch (err) {
-      console.error("deleteTask error", err);
-    }
-  };
-
-  const computeBundles = () => {
-    const map = {};
-    displayedTasks.forEach((t) => {
-      const key = `${t.project || "General"}-${t.subType || "other"}-${t.assignee || ""}`;
-      if (!map[key]) map[key] = [];
-      map[key].push(t);
-    });
-    return Object.values(map).filter((b) => b.length > 1);
-  };
-
-  const startSynergy = async () => {
-    const bundles = computeBundles();
-    const proposals = [];
-    for (const b of bundles) {
-      try {
-        const { text } = await generate(
-          `Combine the following tasks into one task description:\n${b
-            .map((t) => `- ${t.message}`)
-            .join("\n")}`
-        );
-        proposals.push({ bundle: b, text: text.trim() });
-      } catch (err) {
-        console.error("synergize", err);
-        proposals.push({ bundle: b, text: b.map((t) => t.message).join(" ") });
-      }
-    }
-    if (proposals.length) {
-      setSynergyQueue(proposals);
-      setSynergyIndex(0);
-      setSynergyText(proposals[0].text);
-    }
-  };
-
-  const nextSynergy = () => {
-    const next = synergyIndex + 1;
-    if (next < synergyQueue.length) {
-      setSynergyIndex(next);
-      setSynergyText(synergyQueue[next].text);
-    } else {
-      setSynergyQueue([]);
-      setSynergyIndex(0);
-      setSynergyText("");
-    }
-  };
-
-  const handleSynergize = async (bundle, message) => {
-    if (!uid || !initiativeId || !bundle.length) return;
-    const [first, ...rest] = bundle;
-    await updateDoc(
-      doc(db, "users", uid, "initiatives", initiativeId, "tasks", first.id),
-      { message }
-    );
-    for (const t of rest) {
-      await deleteDoc(
-        doc(db, "users", uid, "initiatives", initiativeId, "tasks", t.id)
-      );
-    }
-    nextSynergy();
-  };
-
-  const startPrioritize = async () => {
-    setIsPrioritizing(true);
-    try {
-      const { text } = await generate(
-        `Order the following tasks by priority and return a JSON array of ids in order:\n${displayedTasks
-          .map((t) => `${t.id}: ${t.message}`)
-          .join("\n")}`
->>>>>>> 5639c412
-      );
-      const ids = JSON.parse(text.trim());
-      const ordered = ids
-        .map((id) => displayedTasks.find((t) => t.id === id))
-        .filter(Boolean);
-      setPrioritized(ordered.length ? ordered : [...displayedTasks]);
-    } catch (err) {
-<<<<<<< HEAD
-      console.error("updateTaskStatus error", err);
-    }
   };
 
   // Handlers for updating task status
   const handleCompleteTask = (id) => updateTaskStatus(id, "completed");
   const handleScheduleTask = (id) => updateTaskStatus(id, "scheduled");
   const handleDeleteTask = async (id) => {
-=======
-      console.error("prioritize", err);
-      setPrioritized([...displayedTasks]);
-    } finally {
-      setIsPrioritizing(false);
-    }
-  };
-
-  const movePriority = (index, delta) => {
-    setPrioritized((prev) => {
-      const arr = [...prev];
-      const next = index + delta;
-      if (next < 0 || next >= arr.length) return arr;
-      const tmp = arr[index];
-      arr[index] = arr[next];
-      arr[next] = tmp;
-      return arr;
-    });
-  };
-
-  const savePrioritized = async () => {
-    if (!uid || !initiativeId || !prioritized) return;
-    for (let i = 0; i < prioritized.length; i++) {
-      await updateDoc(
-        doc(db, "users", uid, "initiatives", initiativeId, "tasks", prioritized[i].id),
-        { order: i }
-      );
-    }
-    setPrioritized(null);
-  };
-
-  const renderTaskCard = (t, actionButtons) => {
-    const contact = t.assignee || t.name || "Unassigned";
-    const project = t.project || projectName || "General";
-    return (
-      <div
-        key={t.id}
-        className="bg-gray-800/50 backdrop-blur-xl border border-gray-700 rounded-xl p-4 space-y-3"
-      >
-        <div className="flex justify-between items-center">
-          <div className="flex gap-2">
-            <span className="font-semibold">{contact}</span>
-            <span className="text-sm text-gray-400">{project}</span>
-          </div>
-          {t.tag && (
-            <span
-              className={`px-2 py-0.5 text-xs font-semibold rounded-full ${
-                tagStyles[t.tag] || tagStyles.default
-              }`}
-            >
-              {t.tag}
-            </span>
-          )}
-        </div>
-        <p className="text-gray-200">{t.message}</p>
-        <div className="flex gap-2">{actionButtons}</div>
-      </div>
-    );
-  };
-
-  const completeTask = (id) => updateTaskStatus(id, "completed");
-  const scheduleTask = (id) => updateTaskStatus(id, "scheduled");
-  const deleteTask = async (id) => {
->>>>>>> 5639c412
+
     if (!uid || !initiativeId) return;
     try {
       await deleteDoc(
@@ -1557,10 +1398,6 @@
                 </button>
                 <button
                   className="flex w-32 items-center justify-center gap-2 bg-purple-600 hover:bg-purple-500 text-white font-semibold py-2 px-4 rounded-lg"
-<<<<<<< HEAD
-=======
-
->>>>>>> 5639c412
                   onClick={startSynergy}
                 >
                   <Layers className="w-5 h-5" />
@@ -1616,31 +1453,19 @@
                       </button>
                       <button
                         className="generator-button"
-<<<<<<< HEAD
                         onClick={() => handleScheduleTask(t.id)}
-=======
-                        onClick={() => scheduleTask(t.id)}
->>>>>>> 5639c412
                       >
                         Schedule
                       </button>
                       <button
                         className="generator-button"
-<<<<<<< HEAD
                         onClick={() => handleCompleteTask(t.id)}
-=======
-                        onClick={() => completeTask(t.id)}
->>>>>>> 5639c412
                       >
                         Complete
                       </button>
                       <button
                         className="generator-button"
-<<<<<<< HEAD
                         onClick={() => handleDeleteTask(t.id)}
-=======
-                        onClick={() => deleteTask(t.id)}
->>>>>>> 5639c412
                       >
                         Delete
                       </button>
@@ -1659,31 +1484,19 @@
                     <>
                       <button
                         className="generator-button"
-<<<<<<< HEAD
                         onClick={() => handleCompleteTask(t.id)}
-=======
-                        onClick={() => completeTask(t.id)}
->>>>>>> 5639c412
                       >
                         Complete
                       </button>
                       <button
                         className="generator-button"
-<<<<<<< HEAD
                         onClick={() => handleScheduleTask(t.id)}
-=======
-                        onClick={() => scheduleTask(t.id)}
->>>>>>> 5639c412
                       >
                         Schedule
                       </button>
                       <button
                         className="generator-button"
-<<<<<<< HEAD
                         onClick={() => handleDeleteTask(t.id)}
-=======
-                        onClick={() => deleteTask(t.id)}
->>>>>>> 5639c412
                       >
                         Delete
                       </button>
