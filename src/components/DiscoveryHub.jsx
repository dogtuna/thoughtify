--- conflicted
+++ resolved
@@ -174,17 +174,12 @@
   const navigate = useNavigate();
 
   const handleAnswerClick = (e, q) => {
-<<<<<<< HEAD
     // Prevent the card's click handlers from firing and grab the
     // authoritative question object before opening the slide-over.
     e.preventDefault();
     e.stopPropagation();
     const original = questions[q.idx] || q;
     setAnswerPanel({ idx: q.idx, question: original });
-=======
-    e.stopPropagation();
-    setAnswerPanel({ idx: q.idx, question: q });
->>>>>>> e8f1579c
   };
 
   useEffect(() => {
