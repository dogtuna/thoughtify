import { useEffect, useState, useMemo } from "react";
import ReactDOM from "react-dom";
import { useSearchParams, useNavigate } from "react-router-dom";
import { onAuthStateChanged } from "firebase/auth";
import { auth, db, functions, appCheck } from "../firebase";
import {
  doc,
  getDoc,
  collection,
  addDoc,
  serverTimestamp,
  onSnapshot,
  updateDoc,
  deleteDoc,
} from "firebase/firestore";
import { httpsCallable } from "firebase/functions";
import { getToken as getAppCheckToken } from "firebase/app-check";
import { loadInitiative, saveInitiative } from "../utils/initiatives";
import ai, { generate } from "../ai";
import { classifyTask } from "../utils/taskUtils";
import ProjectStatus from "./ProjectStatus.jsx";
import PastUpdateView from "./PastUpdateView.jsx";
import "./AIToolsGenerators.css";
import "./DiscoveryHub.css";

const Zap = (props) => (
  <svg
    xmlns="http://www.w3.org/2000/svg"
    width="24"
    height="24"
    viewBox="0 0 24 24"
    fill="none"
    stroke="currentColor"
    strokeWidth="2"
    strokeLinecap="round"
    strokeLinejoin="round"
    {...props}
  >
    <polygon points="13 2 3 14 12 14 11 22 21 10 12 10 13 2" />
  </svg>
);

const Layers = (props) => (
  <svg
    xmlns="http://www.w3.org/2000/svg"
    width="24"
    height="24"
    viewBox="0 0 24 24"
    fill="none"
    stroke="currentColor"
    strokeWidth="2"
    strokeLinecap="round"
    strokeLinejoin="round"
    {...props}
  >
    <polygon points="12 2 2 7 12 12 22 7 12 2" />
    <polyline points="2 17 12 22 22 17" />
    <polyline points="2 12 12 17 22 12" />
  </svg>
);

const colorPalette = [
  "#f8d7da",
  "#d1ecf1",
  "#d4edda",
  "#fff3cd",
  "#cce5ff",
  "#e2ccff",
];

const normalizeContacts = (value) => {
  if (!value) return [];
  return Array.isArray(value) ? value : [value];
};

const DiscoveryHub = () => {
  const [searchParams] = useSearchParams();
  const initiativeId = searchParams.get("initiativeId");
  const [questions, setQuestions] = useState([]);
  const [contacts, setContacts] = useState([]);
  const [documents, setDocuments] = useState([]);
  const [projectTasks, setProjectTasks] = useState([]);
  const [contactFilter, setContactFilter] = useState("");
  const [statusFilter, setStatusFilter] = useState("");
  const [groupBy, setGroupBy] = useState("");
  const [taskStatusFilter, setTaskStatusFilter] = useState("all");
  const [taskProjectFilter, setTaskProjectFilter] = useState("all");
<<<<<<< HEAD
  const [taskContactFilter, setTaskContactFilter] = useState("all");
=======
>>>>>>> 9982b30a
  const [synergyQueue, setSynergyQueue] = useState([]);
  const [synergyIndex, setSynergyIndex] = useState(0);
  const [synergyText, setSynergyText] = useState("");
  const [prioritized, setPrioritized] = useState(null);
  const [isPrioritizing, setIsPrioritizing] = useState(false);
  const [selected, setSelected] = useState([]);
  const [selectMode, setSelectMode] = useState(false);
  const [uid, setUid] = useState(null);
  const [loaded, setLoaded] = useState(false);
  const [active, setActive] = useState("questions");
  const [summary, setSummary] = useState("");
  const [showSummary, setShowSummary] = useState(false);
  const [openDropdown, setOpenDropdown] = useState(null);
  const [menu, setMenu] = useState(null);
  const [focusRole, setFocusRole] = useState("");
  const [editData, setEditData] = useState(null);
  const [emailConnected, setEmailConnected] = useState(false);
  const [emailDraft, setEmailDraft] = useState(null);
  const [generatingEmail, setGeneratingEmail] = useState(false);
  const [editingDraft, setEditingDraft] = useState(false);
  const [draftQueue, setDraftQueue] = useState([]);
  const [draftIndex, setDraftIndex] = useState(0);
  const [recipientModal, setRecipientModal] = useState(null);
  const [analysisModal, setAnalysisModal] = useState(null);
  const [answerDrafts, setAnswerDrafts] = useState({});
  const [analyzing, setAnalyzing] = useState(false);
  const [projectName, setProjectName] = useState("");
  const [businessGoal, setBusinessGoal] = useState("");
  const [statusHistory, setStatusHistory] = useState("");
  const [audienceProfile, setAudienceProfile] = useState("");
  const [projectConstraints, setProjectConstraints] = useState("");
  const [viewingStatus, setViewingStatus] = useState("");
  const navigate = useNavigate();

  const tagStyles = {
    email: "bg-green-500/20 text-green-300",
    call: "bg-sky-500/20 text-sky-300",
    meeting: "bg-orange-500/20 text-orange-300",
    research: "bg-fuchsia-500/20 text-fuchsia-300",
    default: "bg-gray-500/20 text-gray-300",
  };

  const taskProjects = useMemo(() => {
    const set = new Set();
    projectTasks.forEach((t) => {
      set.add(t.project || "General");
    });
    return Array.from(set);
  }, [projectTasks]);

<<<<<<< HEAD
  const taskContacts = useMemo(() => {
    const set = new Set();
    projectTasks.forEach((t) => {
      set.add(t.assignee || t.name || "Unassigned");
    });
    return Array.from(set);
  }, [projectTasks]);

=======
>>>>>>> 9982b30a
  const displayedTasks = useMemo(() => {
    let tasks = projectTasks.filter(
      (t) => taskStatusFilter === "all" || (t.status || "open") === taskStatusFilter
    );
    if (taskProjectFilter !== "all") {
      tasks = tasks.filter(
        (t) => (t.project || "General") === taskProjectFilter
      );
    }
<<<<<<< HEAD
    if (taskContactFilter !== "all") {
      tasks = tasks.filter(
        (t) => (t.assignee || t.name || "Unassigned") === taskContactFilter
      );
    }
    return tasks;
  }, [projectTasks, taskStatusFilter, taskProjectFilter, taskContactFilter]);

=======
    return tasks;
  }, [projectTasks, taskStatusFilter, taskProjectFilter]);

  // --- MODIFICATION: Helper for task icons ---
>>>>>>> 9982b30a
  const taskSubTypeIcon = (subType) => {
    switch (subType) {
      case "meeting":
        return "🗓️";
      case "communication":
        return "📨";
      case "research":
        return "🔎";
      default:
        return "📝";
    }
  };

  const generateDraft = (recipients, questionObjs) => {
    const userName =
      auth.currentUser?.displayName || auth.currentUser?.email || "";
    const toNames = recipients.join(", ");
    const questionsText =
      questionObjs.length === 1
        ? questionObjs[0].text
        : questionObjs.map((q) => `- ${q.text}`).join("\n");
    const subject =
      questionObjs.length === 1
        ? `Clarification Needed: ${questionObjs[0].text}`
        : `Clarification Needed on ${questionObjs.length} Questions`;
    const body = `Hi ${toNames},\n\nWe're collecting information to ensure our work stays on track and would appreciate your input. Could you please answer the following ${
      questionObjs.length > 1 ? "questions" : "question"
    }?\n\n${questionsText}\n\nYour response will help us move forward.\n\nBest regards,\n${userName}`;
    return {
      subject,
      body,
      recipients,
      questionIds: questionObjs.map((q) => q.id),
    };
  };

  const showDraft = (draft) => {
    setGeneratingEmail(true);
    setEditingDraft(false);
    setEmailDraft({
      recipients: draft.recipients,
      questionIds: draft.questionIds,
    });
    setTimeout(() => {
      setEmailDraft(draft);
      setGeneratingEmail(false);
    }, 500);
  };

  const startDraftQueue = (drafts) => {
    setDraftQueue(drafts);
    setDraftIndex(0);
    showDraft(drafts[0]);
  };

  const nextDraft = () => {
    if (draftIndex < draftQueue.length - 1) {
      const next = draftIndex + 1;
      setDraftIndex(next);
      showDraft(draftQueue[next]);
    } else {
      setEmailDraft(null);
      setDraftQueue([]);
      setDraftIndex(0);
    }
  };

  useEffect(() => {
    try {
      const hist = JSON.parse(
        localStorage.getItem(`projectStatusHistory:${initiativeId}`) || "[]"
      );
      setStatusHistory(hist);
    } catch (err) {
      console.error("load status history", err);
    }
  }, [initiativeId]);

  useEffect(() => {
    document.body.classList.toggle("pulsing", analyzing);
    return () => document.body.classList.remove("pulsing");
  }, [analyzing]);

  const openRecipientModal = (options, onConfirm) => {
    setRecipientModal({ options, selected: [], onConfirm });
  };

  const draftEmail = (q) => {
    if (!emailConnected) {
      if (window.confirm("Connect your Gmail account in settings?")) {
        navigate("/settings");
      }
      return;
    }
    if (!auth.currentUser) {
      alert("Please log in to draft emails.");
      console.warn("auth.currentUser is null when drafting email");
      return;
    }
    const targets = q.contacts || [];
    if (!targets.length) return;
    const handleSelection = (chosen) => {
      if (!chosen.length) return;
      const drafts = chosen.map((name) =>
        generateDraft([name], [{ text: q.question, id: q.id }])
      );
      startDraftQueue(drafts);
    };
    if (targets.length === 1) {
      handleSelection(targets);
    } else {
      openRecipientModal(targets, handleSelection);
    }
  };

  const sendEmail = async () => {
    if (!emailDraft) return;
    const emails = emailDraft.recipients
      .map((n) => contacts.find((c) => c.name === n)?.email)
      .filter((e) => e);
    if (!emails.length) {
      alert("Missing email address for selected contact");
      return;
    }
    try {
      if (appCheck) {
        await getAppCheckToken(appCheck);
      }
      await auth.currentUser.getIdToken(true);
      const callable = httpsCallable(functions, "sendQuestionEmail");
      await callable({
        provider: "gmail",
        recipientEmail: emails.join(","),
        subject: emailDraft.subject,
        message: emailDraft.body,
        questionId: emailDraft.questionIds[0],
      });
      for (const idx of emailDraft.questionIds) {
        await markAsked(idx, emailDraft.recipients);
      }
      alert("Email sent");
      nextDraft();
    } catch (err) {
      console.error("sendEmail error", err);
      alert("Error sending email");
    }
  };

  const copyDraft = () => {
    if (emailDraft && navigator.clipboard) {
      navigator.clipboard.writeText(
        `${emailDraft.subject}\n\n${emailDraft.body}`
      );
      nextDraft();
    }
  };

  const analyzeAnswer = async (question, text) => {
    try {
      const contextPieces = [];
      if (projectName) contextPieces.push(`Project Name: ${projectName}`);
      if (businessGoal) contextPieces.push(`Business Goal: ${businessGoal}`);
      if (audienceProfile)
        contextPieces.push(`Audience Profile: ${audienceProfile}`);
      if (projectConstraints)
        contextPieces.push(`Project Constraints: ${projectConstraints}`);
      if (contacts.length) {
        contextPieces.push(
          `Key Contacts: ${contacts
            .map((c) => `${c.name}${c.role ? ` (${c.role})` : ""}`)
            .join(", ")}`
        );
      }
      if (questions.length) {
          const qa = questions
            .map((q) => {
              const answers = Object.entries(q.answers || {})
                .map(([name, value]) => `${name}: ${value?.text || ""}`)
                .filter((s) => s.trim())
                .join("; ");
              return answers ? `${q.question} | ${answers}` : `${q.question}`;
            })
            .join("\n");
        contextPieces.push(`Existing Q&A:\n${qa}`);
      }
      if (documents.length) {
        const docs = documents
          .map((d) => `${d.name}:\n${d.content}`)
          .join("\n");
        contextPieces.push(`Source Materials:\n${docs}`);
      }
      const projectContext = contextPieces.join("\n\n");

      // --- MODIFICATION: Updated prompt for sub-task classification ---
      const prompt = `You are an expert Instructional Designer and Performance Consultant. You are analyzing a stakeholder's answer to a specific discovery question. Your goal is to understand what this answer means for the training project and to determine follow-up actions.

Project Context:
${projectContext}

Discovery Question:
${question}

Answer:
${text}

Please provide a JSON object with two fields:
- "analysis": a concise summary of what this answer reveals about the question in the context of the project.
- "suggestions": An array of objects for follow-up actions. Each object must have four string fields:
    1. "text": The follow-up action.
    2. "type": Either "question" for direct follow-ups or "task" for internal actions.
    3. "assignee": The name of the person or team to address (e.g., "Jessica Bell", "Engineering Team"), or "Project Manager" for internal tasks.
    4. "subType": For tasks, classify their nature. Use "meeting" for scheduling discussions, "communication" for sending emails/chats, or "research" for verification, data analysis, or finding documents. For questions, this can be "communication".

Respond ONLY in this JSON format:
{"analysis": "...", "suggestions": [{"text": "...", "type": "...", "assignee": "...", "subType": "..."}, ...]}`;

      const { text: res } = await ai.generate(prompt);
      
      const parseResponse = (str) => {
        const parsed = JSON.parse(str);
        const analysis =
          typeof parsed.analysis === "string"
            ? parsed.analysis
            : JSON.stringify(parsed.analysis);
        
        const suggestions = Array.isArray(parsed.suggestions)
          ? parsed.suggestions.filter(
              (s) =>
                s &&
                typeof s.text === "string" &&
                typeof s.type === "string" &&
                typeof s.assignee === "string" &&
                typeof s.subType === "string"
            )
          : [];
        
        return { analysis, suggestions };
      };

      if (typeof res === "string") {
        try {
          return parseResponse(res);
        } catch {
          const match = res.match(/\{[\s\S]*\}/);
          if (match) {
            try {
              return parseResponse(match[0]);
            } catch {
              // fall through
            }
          }
          return { analysis: res.trim(), suggestions: [] };
        }
      }
      return { analysis: "Unexpected response format.", suggestions: [] };
    } catch (err) {
      console.error("analyzeAnswer error", err);
      return {
        analysis: "Analysis could not be generated.",
        suggestions: [],
      };
    }
  };

  const draftReply = (idx, name, suggestions) => {
    const userName =
      auth.currentUser?.displayName || auth.currentUser?.email || "";
    const toNames = name;
    let body = `Hi ${toNames},\n\nThank you for the information.\n`;
    if (suggestions.length) {
      const suggestionTexts = suggestions.map(s => s.text);
      body += `Could you also provide the following: ${suggestionTexts.join(", ")}?\n\n`;
    }
    body += `Best regards,\n${userName}`;
    const draft = {
      subject: "Thank you for the information",
      body,
      recipients: [name],
      questionIds: [idx],
    };
    startDraftQueue([draft]);
  };


  const createTasksFromAnalysis = async (name, suggestions) => {
    if (!uid || !initiativeId || !suggestions.length) return;
    
    const questionsToAdd = [];
    const tasksToAdd = [];

    try {
      for (const s of suggestions) {
        if (s.type === 'question') {
          const contactExists = contacts.some(c => c.name === s.assignee);
          const assignedContact = contactExists ? s.assignee : name;
          
          questionsToAdd.push({
            question: s.text,
            contacts: assignedContact ? [assignedContact] : [],
            answers: {},
            asked: assignedContact ? { [assignedContact]: false } : {},
          });
        } else {
          const tag = await classifyTask(s.text);
          // --- MODIFICATION: Save assignee and subType with the task ---
          tasksToAdd.push({
            name,
            message: s.text,
            assignee: s.assignee || "Unassigned",
            subType: s.subType || "task",
            status: "open",
            createdAt: serverTimestamp(),
            tag,
          });
        }
      }

      if (tasksToAdd.length > 0) {
        const tasksCollection = collection(db, "users", uid, "initiatives", initiativeId, "tasks");
        await Promise.all(
          tasksToAdd.map((taskData) => addDoc(tasksCollection, taskData))
        );
      }

      if (questionsToAdd.length > 0) {
        setQuestions((prevQuestions) => {
          const updatedQuestions = [...prevQuestions, ...questionsToAdd];
          if (uid) {
            saveInitiative(uid, initiativeId, {
              clarifyingQuestions: updatedQuestions.map((q) => ({ question: q.question })),
              clarifyingContacts: Object.fromEntries(updatedQuestions.map((qq, i) => [i, qq.contacts])),
              clarifyingAnswers: updatedQuestions.map((qq) => qq.answers),
              clarifyingAsked: updatedQuestions.map((qq) => qq.asked),
            });
          }
          return updatedQuestions;
        });
      }
    } catch (err) {
      console.error("createTasksFromAnalysis error", err);
    }
  };

  const updateTaskStatus = async (id, status, extra = {}) => {
    if (!uid || !initiativeId) return;
    try {
      await updateDoc(
        doc(db, "users", uid, "initiatives", initiativeId, "tasks", id),
        { status, statusChangedAt: serverTimestamp(), ...extra }
<<<<<<< HEAD
=======
      );
    } catch (err) {
      console.error("updateTaskStatus error", err);
    }
  };

  const completeTask = (id) => updateTaskStatus(id, "completed");
  const scheduleTask = (id) => updateTaskStatus(id, "scheduled");

  const computeBundles = () => {
    const map = {};
    displayedTasks.forEach((t) => {
      const key = `${t.project || "General"}-${t.subType || "other"}-${t.assignee || ""}`;
      if (!map[key]) map[key] = [];
      map[key].push(t);
    });
    return Object.values(map).filter((b) => b.length > 1);
  };

  const startSynergy = async () => {
    const bundles = computeBundles();
    const proposals = [];
    for (const b of bundles) {
      try {
        const { text } = await generate(
          `Combine the following tasks into one task description:\n${b
            .map((t) => `- ${t.message}`)
            .join("\n")}`
        );
        proposals.push({ bundle: b, text: text.trim() });
      } catch (err) {
        console.error("synergize", err);
        proposals.push({ bundle: b, text: b.map((t) => t.message).join(" ") });
      }
    }
    if (proposals.length) {
      setSynergyQueue(proposals);
      setSynergyIndex(0);
      setSynergyText(proposals[0].text);
    }
  };

  const nextSynergy = () => {
    const next = synergyIndex + 1;
    if (next < synergyQueue.length) {
      setSynergyIndex(next);
      setSynergyText(synergyQueue[next].text);
    } else {
      setSynergyQueue([]);
      setSynergyIndex(0);
      setSynergyText("");
    }
  };

  const handleSynergize = async (bundle, message) => {
    if (!uid || !initiativeId || !bundle.length) return;
    const [first, ...rest] = bundle;
    await updateDoc(
      doc(db, "users", uid, "initiatives", initiativeId, "tasks", first.id),
      { message }
    );
    for (const t of rest) {
      await deleteDoc(
        doc(db, "users", uid, "initiatives", initiativeId, "tasks", t.id)
      );
    }
    nextSynergy();
  };

  const startPrioritize = async () => {
    setIsPrioritizing(true);
    try {
      const { text } = await generate(
        `Order the following tasks by priority and return a JSON array of ids in order:\n${displayedTasks
          .map((t) => `${t.id}: ${t.message}`)
          .join("\n")}`
>>>>>>> 9982b30a
      );
      const ids = JSON.parse(text.trim());
      const ordered = ids
        .map((id) => displayedTasks.find((t) => t.id === id))
        .filter(Boolean);
      setPrioritized(ordered.length ? ordered : [...displayedTasks]);
    } catch (err) {
<<<<<<< HEAD
      console.error("updateTaskStatus error", err);
=======
      console.error("prioritize", err);
      setPrioritized([...displayedTasks]);
    } finally {
      setIsPrioritizing(false);
    }
  };

  const movePriority = (index, delta) => {
    setPrioritized((prev) => {
      const arr = [...prev];
      const next = index + delta;
      if (next < 0 || next >= arr.length) return arr;
      const tmp = arr[index];
      arr[index] = arr[next];
      arr[next] = tmp;
      return arr;
    });
  };

  const savePrioritized = async () => {
    if (!uid || !initiativeId || !prioritized) return;
    for (let i = 0; i < prioritized.length; i++) {
      await updateDoc(
        doc(db, "users", uid, "initiatives", initiativeId, "tasks", prioritized[i].id),
        { order: i }
      );
>>>>>>> 9982b30a
    }
    setPrioritized(null);
  };

  const completeTask = (id) => updateTaskStatus(id, "completed");
  const scheduleTask = (id) => updateTaskStatus(id, "scheduled");
  const deleteTask = async (id) => {
    if (!uid || !initiativeId) return;
    try {
      await deleteDoc(
        doc(db, "users", uid, "initiatives", initiativeId, "tasks", id)
      );
    } catch (err) {
      console.error("deleteTask error", err);
    }
  };

  const computeBundles = () => {
    const map = {};
    displayedTasks.forEach((t) => {
      const key = `${t.project || "General"}-${t.subType || "other"}-${t.assignee || ""}`;
      if (!map[key]) map[key] = [];
      map[key].push(t);
    });
    return Object.values(map).filter((b) => b.length > 1);
  };

  const startSynergy = async () => {
    const bundles = computeBundles();
    const proposals = [];
    for (const b of bundles) {
      try {
        const { text } = await generate(
          `Combine the following tasks into one task description:\n${b
            .map((t) => `- ${t.message}`)
            .join("\n")}`
        );
        proposals.push({ bundle: b, text: text.trim() });
      } catch (err) {
        console.error("synergize", err);
        proposals.push({ bundle: b, text: b.map((t) => t.message).join(" ") });
      }
    }
    if (proposals.length) {
      setSynergyQueue(proposals);
      setSynergyIndex(0);
      setSynergyText(proposals[0].text);
    }
  };

  const nextSynergy = () => {
    const next = synergyIndex + 1;
    if (next < synergyQueue.length) {
      setSynergyIndex(next);
      setSynergyText(synergyQueue[next].text);
    } else {
      setSynergyQueue([]);
      setSynergyIndex(0);
      setSynergyText("");
    }
  };

  const handleSynergize = async (bundle, message) => {
    if (!uid || !initiativeId || !bundle.length) return;
    const [first, ...rest] = bundle;
    await updateDoc(
      doc(db, "users", uid, "initiatives", initiativeId, "tasks", first.id),
      { message }
    );
    for (const t of rest) {
      await deleteDoc(
        doc(db, "users", uid, "initiatives", initiativeId, "tasks", t.id)
      );
    }
    nextSynergy();
  };

  const startPrioritize = async () => {
    setIsPrioritizing(true);
    try {
      const { text } = await generate(
        `Order the following tasks by priority and return a JSON array of ids in order:\n${displayedTasks
          .map((t) => `${t.id}: ${t.message}`)
          .join("\n")}`
      );
      const ids = JSON.parse(text.trim());
      const ordered = ids
        .map((id) => displayedTasks.find((t) => t.id === id))
        .filter(Boolean);
      setPrioritized(ordered.length ? ordered : [...displayedTasks]);
    } catch (err) {
      console.error("prioritize", err);
      setPrioritized([...displayedTasks]);
    } finally {
      setIsPrioritizing(false);
    }
  };

  const movePriority = (index, delta) => {
    setPrioritized((prev) => {
      const arr = [...prev];
      const next = index + delta;
      if (next < 0 || next >= arr.length) return arr;
      const tmp = arr[index];
      arr[index] = arr[next];
      arr[next] = tmp;
      return arr;
    });
  };

  const savePrioritized = async () => {
    if (!uid || !initiativeId || !prioritized) return;
    for (let i = 0; i < prioritized.length; i++) {
      await updateDoc(
        doc(db, "users", uid, "initiatives", initiativeId, "tasks", prioritized[i].id),
        { order: i }
      );
    }
    setPrioritized(null);
  };

  const renderTaskCard = (t, actionButtons) => {
    const contact = t.assignee || t.name || "Unassigned";
    const project = t.project || projectName || "General";
    return (
      <div
        key={t.id}
        className="bg-gray-800/50 backdrop-blur-xl border border-gray-700 rounded-xl p-4 space-y-3"
      >
        <div className="flex justify-between items-center">
          <div className="flex gap-2">
            <span className="font-semibold">{contact}</span>
            <span className="text-sm text-gray-400">{project}</span>
          </div>
          {t.tag && (
            <span
              className={`px-2 py-0.5 text-xs font-semibold rounded-full ${
                tagStyles[t.tag] || tagStyles.default
              }`}
            >
              {t.tag}
            </span>
          )}
        </div>
        <p className="text-gray-200">{t.message}</p>
        <div className="flex gap-2">{actionButtons}</div>
      </div>
    );
  };

  const handleAnswerSubmit = async (idx, name) => {
    const key = `${idx}-${name}`;
    const text = (answerDrafts[key] || "").trim();
    if (!text) return;
      updateAnswer(idx, name, text);
    setAnswerDrafts((prev) => {
      const next = { ...prev };
      delete next[key];
      return next;
    });
    setAnalyzing(true);
    const result = await analyzeAnswer(questions[idx]?.question || "", text);
    setAnalyzing(false);
    setAnalysisModal({ idx, name, ...result, selected: result.suggestions });
  };

  const toggleSuggestion = (suggestionObject) => {
    setAnalysisModal((prev) => {
      const isSelected = prev.selected.some(item => item.text === suggestionObject.text);
      let newSelected;
      if (isSelected) {
        newSelected = prev.selected.filter((item) => item.text !== suggestionObject.text);
      } else {
        newSelected = [...prev.selected, suggestionObject];
      }
      return { ...prev, selected: newSelected };
    });
  };

  useEffect(() => {
    const unsubscribe = onAuthStateChanged(auth, async (user) => {
      if (user) {
        setUid(user.uid);
        const tokenSnap = await getDoc(
          doc(db, "users", user.uid, "emailTokens", "gmail")
        );
        setEmailConnected(tokenSnap.exists());
        if (initiativeId) {
          const init = await loadInitiative(user.uid, initiativeId);
          setProjectName(init?.projectName || "");
          setBusinessGoal(init?.businessGoal || "");
          setAudienceProfile(init?.audienceProfile || "");
          setProjectConstraints(init?.projectConstraints || "");
          const contactsInit = (init?.keyContacts || []).map((c, i) => ({
            ...c,
            color: colorPalette[i % colorPalette.length],
          }));
          setContacts(contactsInit);
          const qs = (init?.clarifyingQuestions || []).map((q, idx) => {
            const contactValue =
              init?.clarifyingContacts?.[idx] ?? q.stakeholders ?? [];
            const names = normalizeContacts(contactValue).map((c) => {
              const match = contactsInit.find(
                (k) => k.role === c || k.name === c
              );
              return match?.name || c;
            });
            const askedData = init?.clarifyingAsked?.[idx] || {};
            const asked = {};
            names.forEach((n) => {
              if (typeof askedData === "object") {
                asked[n] = !!askedData[n];
              } else {
                asked[n] = !!askedData;
              }
            });
            const rawAnswers = init?.clarifyingAnswers?.[idx] || {};
            const dateMap = init?.clarifyingAnswerDates?.[idx] || {};
            const answers = {};
            Object.entries(rawAnswers).forEach(([n, v]) => {
              if (v && typeof v === "object" && "text" in v) {
                answers[n] = v;
              } else {
                answers[n] = {
                  text: v,
                  timestamp: dateMap[n] || null,
                };
              }
            });
            return {
              question: typeof q === "string" ? q : q.question,
              contacts: names,
              answers,
              asked,
              id: idx,
            };
          });
          setQuestions(qs);
          setDocuments(init?.sourceMaterials || []);
        }
        setLoaded(true);
      } else {
        setLoaded(true);
      }
    });
    return () => unsubscribe();
  }, [initiativeId]);

  useEffect(() => {
    if (!uid || !initiativeId) return;
    const tasksRef = collection(
      db,
      "users",
      uid,
      "initiatives",
      initiativeId,
      "tasks",
    );
    const unsub = onSnapshot(tasksRef, (snap) => {
      const list = snap.docs.map((d) => ({ id: d.id, ...d.data() }));
      setProjectTasks(list);
    });
    return () => unsub();
  }, [uid, initiativeId]);

  const updateAnswer = (idx, name, value) => {
    setQuestions((prev) => {
      const updated = [...prev];
      const q = updated[idx];
      q.answers = {
        ...q.answers,
        [name]: { text: value, timestamp: new Date().toISOString() },
      };
      if (value && !q.asked[name]) {
        q.asked[name] = true;
      }
      if (uid) {
        saveInitiative(uid, initiativeId, {
          clarifyingAnswers: updated.map((qq) => qq.answers),
          clarifyingAsked: updated.map((qq) => qq.asked),
        });
      }
      return updated;
    });
  };

  const addContact = () => {
    const name = prompt("Contact name?");
    if (!name) return null;
    const role = prompt("Contact role? (optional)") || "";
    const email = prompt("Contact email? (optional)") || "";
    const color = colorPalette[contacts.length % colorPalette.length];
    const newContact = { role, name, email, color };
    const updated = [...contacts, newContact];
    setContacts(updated);
    if (uid) {
      saveInitiative(uid, initiativeId, {
        keyContacts: updated.map(({ name, role, email }) => ({
          name,
          role,
          email,
        })),
      });
    }
    return name;
  };

  const addContactToQuestion = (idx, name) => {
    setQuestions((prev) => {
      const updated = [...prev];
      const q = updated[idx];
      if (!q.contacts.includes(name)) {
        q.contacts = [...q.contacts, name];
        q.asked = { ...q.asked, [name]: false };
      }
      if (uid) {
        saveInitiative(uid, initiativeId, {
          clarifyingContacts: Object.fromEntries(
            updated.map((qq, i) => [i, qq.contacts])
          ),
          clarifyingAsked: updated.map((qq) => qq.asked),
        });
      }
      return updated;
    });
  };

  const removeContactFromQuestion = (idx, name) => {
    setQuestions((prev) => {
      const updated = [...prev];
      const q = updated[idx];
      q.contacts = q.contacts.filter((r) => r !== name);
      if (q.answers[name]) {
        delete q.answers[name];
      }
      if (q.asked[name] !== undefined) {
        delete q.asked[name];
      }
      if (uid) {
        saveInitiative(uid, initiativeId, {
          clarifyingContacts: Object.fromEntries(
            updated.map((qq, i) => [i, qq.contacts])
          ),
          clarifyingAnswers: updated.map((qq) => qq.answers),
          clarifyingAsked: updated.map((qq) => qq.asked),
        });
      }
      return updated;
    });
  };

  const editQuestion = (idx) => {
    const current = questions[idx]?.question || "";
    const revised = prompt("Edit question", current);
    if (!revised || revised === current) return;
    setQuestions((prev) => {
      const updated = [...prev];
      updated[idx].question = revised;
      if (uid) {
        saveInitiative(uid, initiativeId, {
          clarifyingQuestions: updated.map((q) => ({ question: q.question })),
        });
      }
      return updated;
    });
  };

  const deleteQuestion = (idx) => {
    if (!window.confirm("Delete this question?")) return;
    setQuestions((prev) => {
      const updated = prev.filter((_, i) => i !== idx);
      if (uid) {
        saveInitiative(uid, initiativeId, {
          clarifyingQuestions: updated.map((q) => ({ question: q.question })),
          clarifyingContacts: Object.fromEntries(
            updated.map((qq, i) => [i, qq.contacts])
          ),
          clarifyingAnswers: updated.map((qq) => qq.answers),
          clarifyingAsked: updated.map((qq) => qq.asked),
        });
      }
      return updated;
    });
  };

  const handleContactSelect = (idx, value) => {
    if (value === "__add__") {
      const newName = addContact();
      if (newName) addContactToQuestion(idx, newName);
    } else if (value) {
      addContactToQuestion(idx, value);
    }
  };

  const markAsked = async (idx, names = []) => {
    const text = questions[idx]?.question || "";
    let updatedQuestions = questions;
    setQuestions((prev) => {
      const updated = [...prev];
      const q = updated[idx];
      if (q) {
        const targets = names.length ? names : q.contacts;
        targets.forEach((n) => {
          q.asked[n] = true;
        });
      }
      updatedQuestions = updated;
      return updated;
    });
    if (uid) {
      const askedArray = updatedQuestions.map((qq) => qq?.asked || {});
      await saveInitiative(uid, initiativeId, {
        clarifyingAsked: askedArray,
      });
    }
    return text;
  };

  const handleDocFiles = async (files) => {
    const newDocs = [];
    for (const file of Array.from(files)) {
      const content = await file.text();
      newDocs.push({ name: file.name, content, addedAt: new Date().toISOString() });
    }
    setDocuments((prev) => {
      const updated = [...prev, ...newDocs];
      if (uid) {
        saveInitiative(uid, initiativeId, { sourceMaterials: updated });
      }
      return updated;
    });
  };

  const handleDocInput = (e) => {
    if (e.target.files) handleDocFiles(e.target.files);
  };

  const handleDocDrop = (e) => {
    e.preventDefault();
    if (e.dataTransfer.files) handleDocFiles(e.dataTransfer.files);
  };

  const handleDocDragOver = (e) => {
    e.preventDefault();
  };

  const removeDocument = (idx) => {
    setDocuments((prev) => {
      const updated = prev.filter((_, i) => i !== idx);
      if (uid) {
        saveInitiative(uid, initiativeId, { sourceMaterials: updated });
      }
      return updated;
    });
  };

  const summarizeText = async (text) => {
    const context = `Project Name: ${projectName || "Unknown"}\nBusiness Goal: ${
      businessGoal || "Unknown"
    }`;
    const prompt = `${context}\n\nProvide a concise summary of the following document, describing how it impacts the project and highlighting any key or useful data points.\n\n${text}`;
    const { text: result } = await ai.generate(prompt);
    return result.trim();
  };

  const handleSummarize = async (text) => {
    setAnalyzing(true);
    try {
      const s = await summarizeText(text);
      setSummary(s);
    } catch (err) {
      console.error("Error summarizing document", err);
      setSummary("Failed to generate summary.");
    } finally {
      setShowSummary(true);
      setAnalyzing(false);
    }
  };

  const handleSummarizeAll = async () => {
    const combined = documents
      .map((d) => `Title: ${d.name}\n\n${d.content}`)
      .join("\n\n");
    await handleSummarize(combined);
  };

  const toggleSelect = (key) => {
    setSelected((prev) =>
      prev.includes(key) ? prev.filter((i) => i !== key) : [...prev, key]
    );
  };

  const askSelected = () => {
    if (!selected.length) return;
    const selections = selected.map((k) => {
      const parts = k.split("|");
      return {
        idx: parseInt(parts[0], 10),
        names: parts[2] ? parts[2].split(",") : [],
      };
    });
    const contactMap = {};
    selections.forEach((s) => {
      const q = questions[s.idx];
      const targets = s.names.length ? s.names : q.contacts;
      targets.forEach((n) => {
        if (!contactMap[n]) contactMap[n] = [];
        contactMap[n].push({ text: q.question, id: s.idx });
      });
    });
    const allContacts = Object.keys(contactMap);
    if (!allContacts.length) return;
    const handleSelection = (chosen) => {
      const drafts = chosen
        .map((name) =>
          contactMap[name] ? generateDraft([name], contactMap[name]) : null
        )
        .filter((d) => d && d.questionIds.length);
      if (!drafts.length) return;
      startDraftQueue(drafts);
      setSelected([]);
    };
    if (allContacts.length === 1) {
      handleSelection(allContacts);
    } else {
      openRecipientModal(allContacts, handleSelection);
    }
  };

  const sortUnassignedFirst = (arr) =>
    arr.sort((a, b) => {
      const aUn = a.contacts.length === 0;
      const bUn = b.contacts.length === 0;
      if (aUn && !bUn) return -1;
      if (!aUn && bUn) return 1;
      return a.idx - b.idx;
    });

  const getColor = (name) =>
    contacts.find((c) => c.name === name)?.color || "#e9ecef";

  const openContextMenu = (e, name, idx) => {
    e.preventDefault();
    e.stopPropagation();
    setMenu({ x: e.clientX, y: e.clientY, name, idx });
  };

  useEffect(() => {
    const close = () => setMenu(null);
    window.addEventListener("click", close);
    return () => window.removeEventListener("click", close);
  }, []);

  const startEditContact = (name) => {
    const contact = contacts.find((c) => c.name === name);
    if (!contact) return;
    setEditData({
      original: name,
      name: contact.name,
      role: contact.role,
      email: contact.email || "",
    });
  };

  const saveEditContact = () => {
    if (!editData) return;
    const { original, name, role, email } = editData;
    const idx = contacts.findIndex((c) => c.name === original);
    if (idx === -1) return;
    const updatedContacts = contacts.map((c, i) =>
      i === idx ? { ...c, name, role, email } : c
    );
    const updatedQuestions = questions.map((q) => {
      const newContacts = q.contacts.map((n) => (n === original ? name : n));
      const newAnswers = {};
      Object.entries(q.answers).forEach(([n, v]) => {
        newAnswers[n === original ? name : n] = v;
      });
      const newAsked = {};
      Object.entries(q.asked).forEach(([n, v]) => {
        newAsked[n === original ? name : n] = v;
      });
      return {
        ...q,
        contacts: newContacts,
        answers: newAnswers,
        asked: newAsked,
      };
    });
    setContacts(updatedContacts);
    setQuestions(updatedQuestions);
    if (uid) {
      saveInitiative(uid, initiativeId, {
        keyContacts: updatedContacts.map(({ name, role, email }) => ({
          name,
          role,
          email,
        })),
        clarifyingContacts: Object.fromEntries(
          updatedQuestions.map((qq, i) => [i, qq.contacts])
        ),
        clarifyingAnswers: updatedQuestions.map((qq) => qq.answers),
        clarifyingAsked: updatedQuestions.map((qq) => qq.asked),
      });
    }
    setEditData(null);
  };

  if (!loaded) {
    return (
      <div className="dashboard-container">
        <h2>Loading...</h2>
      </div>
    );
  }
  const statusLabel = (s) =>
    s === "toask" ? "To Ask" : s === "asked" ? "Asked" : "Answered";
  
  const items = [];
  questions.forEach((q, idx) => {
    const toAskNames = q.contacts.filter((n) => !q.asked[n]);
    if (toAskNames.length || q.contacts.length === 0) {
      items.push({ ...q, idx, contacts: toAskNames, status: "toask" });
    }
    const askedNames = q.contacts.filter(
      (n) => q.asked[n] && !(q.answers[n]?.text || "").trim()
    );
    if (askedNames.length) {
      items.push({ ...q, idx, contacts: askedNames, status: "asked" });
    }
    const answeredNames = q.contacts.filter((n) => (q.answers[n]?.text || "").trim());
    if (answeredNames.length) {
      items.push({ ...q, idx, contacts: answeredNames, status: "answered" });
    }
  });

  let filtered = items.filter(
    (q) =>
      (!contactFilter || q.contacts.includes(contactFilter)) &&
      (!statusFilter || q.status === statusFilter)
  );
  sortUnassignedFirst(filtered);

  let grouped = { All: filtered };
  if (groupBy === "contact") {
    grouped = {};
    filtered.forEach((q) => {
      const names = q.contacts.length ? q.contacts : ["Unassigned"];
      names.forEach((n) => {
        const qCopy = { ...q, contacts: [n] };
        grouped[n] = grouped[n] || [];
        grouped[n].push(qCopy);
      });
    });
    const ordered = {};
    if (grouped["Unassigned"]) {
      ordered["Unassigned"] = sortUnassignedFirst(grouped["Unassigned"]);
      delete grouped["Unassigned"];
    }
    Object.keys(grouped)
      .sort()
      .forEach((k) => {
        ordered[k] = sortUnassignedFirst(grouped[k]);
      });
    grouped = ordered;
  } else if (groupBy === "role") {
    grouped = {};
    filtered.forEach((q) => {
      const roles = q.contacts.length
        ? q.contacts.map(
            (n) => contacts.find((c) => c.name === n)?.role || "No Role"
          )
        : ["Unassigned"];
      const uniqueRoles = Array.from(new Set(roles));
      uniqueRoles.forEach((r) => {
        const label = r && r !== "" ? r : "No Role";
        const namesForRole = q.contacts.filter(
          (n) => (contacts.find((c) => c.name === n)?.role || "No Role") === r
        );
        const qCopy = { ...q, contacts: namesForRole };
        grouped[label] = grouped[label] || [];
        grouped[label].push(qCopy);
      });
    });
    const ordered = {};
    if (grouped["Unassigned"]) {
      ordered["Unassigned"] = sortUnassignedFirst(grouped["Unassigned"]);
      delete grouped["Unassigned"];
    }
    if (focusRole && grouped[focusRole]) {
      ordered[focusRole] = sortUnassignedFirst(grouped[focusRole]);
      delete grouped[focusRole];
    }
    Object.keys(grouped)
      .sort()
      .forEach((k) => {
        ordered[k] = sortUnassignedFirst(grouped[k]);
      });
    grouped = ordered;
  } else if (groupBy === "status") {
    grouped = {};
    filtered.forEach((q) => {
      const label = statusLabel(q.status);
      grouped[label] = grouped[label] || [];
      grouped[label].push(q);
    });
    Object.keys(grouped).forEach((k) => sortUnassignedFirst(grouped[k]));
  } else {
    grouped["All"] = sortUnassignedFirst(grouped["All"]);
  }

  return (
    <div className="dashboard-container discovery-hub">
      <aside className="sidebar">
        <h2>Discovery Hub</h2>
        <ul>
          <li
            className={active === "documents" ? "active" : ""}
            onClick={() => setActive("documents")}
          >
            Documents
          </li>
          <li className={active === "questions" ? "active" : ""}>
            <span
              className="questions"
              onClick={() => {
                setActive("questions");
                setStatusFilter("");
              }}
            >
              Questions
            </span>
            {active === "questions" && (
              <ul className="sub-menu">
                <li
                  className={statusFilter === "toask" ? "active" : ""}
                  onClick={() => setStatusFilter("toask")}
                >
                  Ask
                </li>
                <li
                  className={statusFilter === "asked" ? "active" : ""}
                  onClick={() => setStatusFilter("asked")}
                >
                  Asked
                </li>
                <li
                  className={statusFilter === "answered" ? "active" : ""}
                  onClick={() => setStatusFilter("answered")}
                >
                  Answered
                </li>
              </ul>
            )}
          </li>
          <li className={active === "tasks" ? "active" : ""}>
            <span
              onClick={() => setActive("tasks")}
              className="cursor-pointer"
            >
              Tasks
            </span>
            {active === "tasks" && (
              <ul className="sub-menu">
                <li
                  className={taskStatusFilter === "all" ? "active" : ""}
                  onClick={() => setTaskStatusFilter("all")}
                >
                  All Tasks
                </li>
                <li
                  className={taskStatusFilter === "open" ? "active" : ""}
                  onClick={() => setTaskStatusFilter("open")}
                >
                  Open Tasks
                </li>
                <li
                  className={taskStatusFilter === "scheduled" ? "active" : ""}
                  onClick={() => setTaskStatusFilter("scheduled")}
                >
                  Scheduled Tasks
                </li>
                <li
                  className={taskStatusFilter === "completed" ? "active" : ""}
                  onClick={() => setTaskStatusFilter("completed")}
                >
                  Completed Tasks
                </li>
              </ul>
            )}
          </li>
          <li
            className={active === "status" && !viewingStatus ? "active" : ""}
            onClick={() => {
              setActive("status");
              setViewingStatus(null);
            }}
          >
            Project Status
          </li>
          {active === "status" && statusHistory.filter((u) => u.sent).length > 0 && (
            <ul className="sub-menu">
              <li className="subheading">Past Updates</li>
              {statusHistory
                .filter((u) => u.sent)
                .map((u, i) => (
                  <li
                    key={i}
                    className={viewingStatus === u ? "active" : ""}
                    onClick={() => setViewingStatus(u)}
                  >
                    {new Date(u.date).toDateString()}
                  </li>
                ))}
            </ul>
          )}
        </ul>
      </aside>
      <div className="main-content">
        {active === "documents" ? (
          <div className="document-section">
            {documents.length > 0 && (
              <button
                className="generator-button summarize-all"
                onClick={handleSummarizeAll}
              >
                Summarize All Files
              </button>
            )}
            <ul className="document-list">
              {documents.map((doc, idx) => (
                <li key={idx} className="document-item">
                  {doc.name}
                  <span className="doc-actions">
                    <button onClick={() => handleSummarize(doc.content)}>
                      Summarize
                    </button>
                    <button onClick={() => removeDocument(idx)}>Remove</button>
                  </span>
                </li>
              ))}
            </ul>
            <div
              className="drop-zone"
              onDrop={handleDocDrop}
              onDragOver={handleDocDragOver}
            >
              Drag & Drop Documents Here
              <input type="file" multiple onChange={handleDocInput} />
            </div>
          </div>
        ) : active === "status" ? (
          viewingStatus ? (
            <PastUpdateView update={viewingStatus} />
          ) : (
            <ProjectStatus
              questions={questions}
              documents={documents}
              contacts={contacts}
              setContacts={setContacts}
              emailConnected={emailConnected}
              onHistoryChange={setStatusHistory}
              initiativeId={initiativeId}
              businessGoal={businessGoal}
            />
          )
        // --- MODIFICATION: Revamped project tasks view with AI features ---
        ) : active === "tasks" ? (
          <div className="tasks-section">
<<<<<<< HEAD
            <div className="flex flex-col sm:flex-row sm:items-center sm:justify-between mb-4 gap-4">
              <h2 className="text-2xl font-bold text-white">Project Tasks</h2>
              <div className="flex gap-2">
                <button
                  className="flex items-center gap-2 bg-indigo-600 hover:bg-indigo-500 text-white font-semibold py-2 px-4 rounded-lg disabled:bg-indigo-800 disabled:cursor-not-allowed"
                  disabled={isPrioritizing}
                  onClick={startPrioritize}
                >
                  <Zap className="w-5 h-5" />
                  {isPrioritizing ? "Prioritizing..." : "Prioritize"}
                </button>
                <button
                  className="flex items-center gap-2 bg-purple-600 hover:bg-purple-500 text-white font-semibold py-2 px-4 rounded-lg"
                  onClick={startSynergy}
                >
                  <Layers className="w-5 h-5" />
                  Synergize
                </button>
              </div>
            </div>

            <div className="mb-4 flex flex-wrap gap-2">
              <select
                value={taskProjectFilter}
                onChange={(e) => setTaskProjectFilter(e.target.value)}
                className="bg-gray-700 text-gray-300 rounded-md px-3 py-1"
              >
                <option value="all">All Projects</option>
                {taskProjects.map((p) => (
                  <option key={p} value={p}>
                    {p}
                  </option>
                ))}
              </select>
              <select
                value={taskContactFilter}
                onChange={(e) => setTaskContactFilter(e.target.value)}
                className="bg-gray-700 text-gray-300 rounded-md px-3 py-1"
              >
                <option value="all">All Contacts</option>
                {taskContacts.map((c) => (
                  <option key={c} value={c}>
                    {c}
                  </option>
                ))}
              </select>
            </div>

            {prioritized ? (
              <div className="space-y-4">
                {prioritized.map((t, i) =>
                  renderTaskCard(
                    t,
                    <>
=======
            <div className="flex gap-2 mb-4">
              <button
                className="generator-button"
                disabled={isPrioritizing}
                onClick={startPrioritize}
              >
                {isPrioritizing ? "Prioritizing..." : "Prioritize"}
              </button>
              <button className="generator-button" onClick={startSynergy}>
                Synergize
              </button>
            </div>

            <div className="mb-4 flex flex-wrap gap-2">
              {["all", ...taskProjects].map((p) => (
                <button
                  key={p}
                  onClick={() => setTaskProjectFilter(p)}
                  className={`px-4 py-1 text-sm rounded-full transition-colors duration-200 ${
                    taskProjectFilter === p
                      ? "bg-cyan-500 text-white"
                      : "bg-gray-700 text-gray-300 hover:bg-gray-600"
                  }`}
                >
                  {p === "all" ? "All Projects" : p}
                </button>
              ))}
            </div>

            {prioritized ? (
              <div className="space-y-4">
                {prioritized.map((t, i) => (
                  <div
                    key={t.id}
                    className="p-4 rounded-lg border border-gray-700 flex justify-between items-center"
                  >
                    <div>
                      <p className="text-white">{t.message}</p>
                      {t.subType && (
                        <span
                          className={`mt-1 inline-block px-2 py-0.5 text-xs font-semibold rounded-full ${
                            tagStyles[t.subType] || tagStyles.default
                          }`}
                        >
                          {t.subType}
                        </span>
                      )}
                    </div>
                    <div className="flex gap-2 flex-shrink-0">
>>>>>>> 9982b30a
                      <button
                        className="generator-button"
                        onClick={() => movePriority(i, -1)}
                      >
                        ↑
                      </button>
                      <button
                        className="generator-button"
                        onClick={() => movePriority(i, 1)}
                      >
                        ↓
                      </button>
                      <button
                        className="generator-button"
                        onClick={() => scheduleTask(t.id)}
                      >
                        Schedule
                      </button>
                      <button
                        className="generator-button"
                        onClick={() => completeTask(t.id)}
                      >
                        Complete
                      </button>
<<<<<<< HEAD
                      <button
                        className="generator-button"
                        onClick={() => deleteTask(t.id)}
                      >
                        Delete
                      </button>
                    </>
                  )
                )}
                <button className="generator-button" onClick={savePrioritized}>
=======
                    </div>
                  </div>
                ))}
                <button
                  className="generator-button"
                  onClick={savePrioritized}
                >
>>>>>>> 9982b30a
                  Save Order
                </button>
              </div>
            ) : (
              <div className="space-y-4">
<<<<<<< HEAD
                {displayedTasks.map((t) =>
                  renderTaskCard(
                    t,
                    <>
                      <button
                        className="generator-button"
                        onClick={() => completeTask(t.id)}
                      >
                        Complete
                      </button>
                      <button
                        className="generator-button"
                        onClick={() => scheduleTask(t.id)}
                      >
                        Schedule
                      </button>
                      <button
                        className="generator-button"
                        onClick={() => deleteTask(t.id)}
                      >
                        Delete
                      </button>
                    </>
                  )
                )}
                {displayedTasks.length === 0 && (
                  <p className="text-gray-400">No tasks.</p>
                )}
=======
                {displayedTasks.map((t) => (
                  <div
                    key={t.id}
                    className="p-4 rounded-lg border border-gray-700 flex justify-between items-center"
                  >
                    <div className="flex items-center gap-2">
                      <span className="task-icon">{taskSubTypeIcon(t.subType)}</span>
                      <p className="text-white">{t.message}</p>
                      {t.subType && (
                        <span
                          className={`ml-2 px-2 py-0.5 text-xs font-semibold rounded-full ${
                            tagStyles[t.subType] || tagStyles.default
                          }`}
                        >
                          {t.subType}
                        </span>
                      )}
                    </div>
                    <button
                      className="generator-button"
                      onClick={() => completeTask(t.id)}
                    >
                      Complete
                    </button>
                  </div>
                ))}
                {displayedTasks.length === 0 && <p>No tasks.</p>}
>>>>>>> 9982b30a
              </div>
            )}

            {synergyQueue.length > 0 &&
              ReactDOM.createPortal(
                <div className="fixed inset-0 bg-black/60 flex items-center justify-center p-4 z-50">
                  <div className="bg-white text-black rounded-lg p-6 w-full max-w-md">
                    <h3 className="text-lg font-semibold mb-2">Synergize Tasks</h3>
                    <ul className="list-disc list-inside mb-4 text-sm">
                      {synergyQueue[synergyIndex].bundle.map((t) => (
                        <li key={t.id}>{t.message}</li>
                      ))}
                    </ul>
                    <textarea
                      className="w-full border p-2 mb-4"
                      value={synergyText}
                      onChange={(e) => setSynergyText(e.target.value)}
                    />
                    <div className="flex justify-end gap-2">
                      <button
                        className="generator-button"
                        onClick={nextSynergy}
                      >
                        Skip
                      </button>
                      <button
                        className="generator-button"
                        onClick={() => handleSynergize(synergyQueue[synergyIndex].bundle, synergyText)}
                      >
                        Approve
                      </button>
                    </div>
                  </div>
                </div>,
                document.body
              )}
          </div>
        ) : (
          <>
            <div className="filter-bar">
              <label>
                Contact:
                <select
                  value={contactFilter}
                  onChange={(e) => setContactFilter(e.target.value)}
                >
                  <option value="">All</option>
                  {contacts.map((c) => (
                    <option key={c.name} value={c.name}>
                      {c.name}
                    </option>
                  ))}
                </select>
              </label>
              <label>
                Status:
                <select
                  value={statusFilter}
                  onChange={(e) => setStatusFilter(e.target.value)}
                >
                  <option value="">All</option>
                  <option value="toask">To Ask</option>
                  <option value="asked">Asked</option>
                  <option value="answered">Answered</option>
                </select>
              </label>
              <label>
                Group by:
                <select
                  value={groupBy}
                  onChange={(e) => setGroupBy(e.target.value)}
                >
                  <option value="">None</option>
                  <option value="contact">Contact</option>
                  <option value="role">Role</option>
                  <option value="status">Status</option>
                </select>
              </label>
              <button
                className="generator-button"
                onClick={() => {
                  setSelectMode((s) => !s);
                  if (selectMode) setSelected([]);
                }}
              >
                {selectMode ? "Cancel" : "Select"}
              </button>
              <button className="generator-button" onClick={addContact}>
                Add Contact
              </button>
              {selectMode && selected.length > 0 && (
                <button
                  className="generator-button ask-selected"
                  onClick={askSelected}
                >
                  Ask Selected
                </button>
              )}
            </div>
            {Object.entries(grouped).map(([grp, items]) => (
              <div key={grp} className="group-section">
                {groupBy && <h3>{grp}</h3>}
                {items.map((q) => {
                  const selKey = `${q.idx}|${q.status}|${q.contacts.join(',')}`;
                  return (
                    <div
                      key={selKey}
                      className={`initiative-card question-card ${q.status}`}
                    >
                      <span className="status-tag">{statusLabel(q.status)}</span>
                      <div className="contact-row">
                        {q.contacts.map((name) => (
                          <span
                            key={name}
                            className="contact-tag"
                            style={{ backgroundColor: getColor(name) }}
                            onClick={(e) => openContextMenu(e, name, q.idx)}
                          >
                            {name}
                            <button
                              onClick={(e) => {
                                e.stopPropagation();
                                removeContactFromQuestion(q.idx, name);
                              }}
                            >
                              ×
                            </button>
                          </span>
                        ))}
                        <button
                          className="add-contact-btn"
                          onClick={() =>
                            setOpenDropdown((d) => (d === q.idx ? null : q.idx))
                          }
                        >
                          +
                        </button>
                        {openDropdown === q.idx && (
                          <select
                            className="contact-select"
                            value=""
                            onChange={(e) => {
                              handleContactSelect(q.idx, e.target.value);
                              setOpenDropdown(null);
                            }}
                          >
                            <option value="">Select Contact</option>
                            {contacts
                              .filter((c) => !q.contacts.includes(c.name))
                              .map((c) => (
                                <option key={c.name} value={c.name}>
                                  {c.name}
                                </option>
                              ))}
                            <option value="__add__">Add New Contact</option>
                          </select>
                        )}
                      </div>
                      <div className="question-header">
                        {selectMode && (
                          <input
                            type="checkbox"
                            checked={selected.includes(selKey)}
                            onChange={() => toggleSelect(selKey)}
                          />
                        )}
                        <p>{q.question}</p>
                      </div>
                      <div className="question-actions">
                        <button
                          className="generator-button"
                          onClick={() => draftEmail(q)}
                        >
                          Draft Email
                        </button>
                        <button
                          className="generator-button"
                          onClick={() => editQuestion(q.idx)}
                        >
                          Edit
                        </button>
                        <button
                          className="generator-button"
                          onClick={() => deleteQuestion(q.idx)}
                        >
                          Delete
                        </button>
                      </div>
                      {q.status !== "toask" &&
                        q.contacts.map((name) => {
                          const key = `${q.idx}-${name}`;
                          const draft = answerDrafts[key];
                          return (
                            <div key={name} className="answer-block">
                              <strong>{name}:</strong>
                              <textarea
                                className="generator-input"
                                placeholder="Enter answer or notes here"
                                value={
                                  draft !== undefined
                                    ? draft
                                    : q.answers[name]?.text || ""
                                }
                                onChange={(e) =>
                                  setAnswerDrafts((prev) => ({
                                    ...prev,
                                    [key]: e.target.value,
                                  }))
                                }
                                rows={3}
                              />
                              <button
                                className="generator-button"
                                disabled={!answerDrafts[key]?.trim()}
                                onClick={() => handleAnswerSubmit(q.idx, name)}
                              >
                                Submit
                              </button>
                            </div>
                          );
                        })}
                    </div>
                  );
                })}
              </div>
            ))}
          </>
        )}
      </div>
      {menu && (
        <ul
          className="contact-menu"
          style={{ top: menu.y, left: menu.x }}
          onClick={(e) => e.stopPropagation()}
        >
          <li
            onClick={() => {
              startEditContact(menu.name);
              setMenu(null);
            }}
          >
            Edit
          </li>
          <li
            onClick={async () => {
              await markAsked(menu.idx, [menu.name]);
              setMenu(null);
            }}
          >
            Ask
          </li>
          <li
            onClick={() => {
              setContactFilter(menu.name);
              setMenu(null);
            }}
          >
            Filter
          </li>
            <li
              onClick={() => {
                const role =
                  contacts.find((c) => c.name === menu.name)?.role || "No Role";
                setGroupBy("role");
                setFocusRole(role);
                setMenu(null);
              }}
            >
              Group
            </li>
        </ul>
        )}
      {analysisModal && (
        <div
          className="modal-overlay"
          onClick={() => setAnalysisModal(null)}
        >
          <div
            className="initiative-card modal-content"
            onClick={(e) => e.stopPropagation()}
          >
            <h3>Answer Analysis</h3>
            <p>Question has been moved to answered.</p>
            {analysisModal.analysis && (
              <p>
                {typeof analysisModal.analysis === "string"
                  ? analysisModal.analysis
                  : JSON.stringify(analysisModal.analysis)}
              </p>
            )}
            {analysisModal.suggestions && analysisModal.suggestions.length > 0 && (
              <>
                <p>Suggested tasks:</p>
                <ul>
                  {analysisModal.suggestions.map((s, i) => (
                    <li key={i}>
                      <label>
                        <input
                          type="checkbox"
                          checked={analysisModal.selected.some(item => item.text === s.text)}
                          onChange={() => toggleSuggestion(s)}
                        />
                         {taskSubTypeIcon(s.subType)} {`[${s.type}] ${s.text} (${s.assignee})`}
                      </label>
                    </li>
                  ))}
                </ul>
              </>
            )}
            <div className="modal-actions">
              <button
                className="generator-button"
                onClick={() => {
                  draftReply(
                    analysisModal.idx,
                    analysisModal.name,
                    analysisModal.selected,
                  );
                  setAnalysisModal(null);
                }}
              >
                Draft Reply
              </button>
              {analysisModal.suggestions.length > 0 && (
                <button
                  className="generator-button"
                  onClick={async () => {
                    await createTasksFromAnalysis(
                      analysisModal.name,
                      analysisModal.selected,
                    );
                    setAnalysisModal(null);
                  }}
                >
                  Add Selected Tasks
                </button>
              )}
              <button
                className="generator-button"
                onClick={() => setAnalysisModal(null)}
              >
                Close
              </button>
            </div>
          </div>
        </div>
      )}
      {recipientModal && (
        <div
          className="modal-overlay"
          onClick={() => setRecipientModal(null)}
        >
            <div
              className="initiative-card modal-content"
              onClick={(e) => e.stopPropagation()}
            >
              <h3>Select Contacts</h3>
              <select
                multiple
                className="generator-input"
                value={recipientModal.selected}
                onChange={(e) =>
                  setRecipientModal((m) => ({
                    ...m,
                    selected: Array.from(
                      e.target.selectedOptions,
                      (o) => o.value
                    ),
                  }))
                }
              >
                {recipientModal.options.map((name) => (
                  <option key={name} value={name}>
                    {name}
                  </option>
                ))}
              </select>
              <div className="modal-actions">
                <button
                  className="generator-button"
                  onClick={() => {
                    recipientModal.onConfirm(recipientModal.selected);
                    setRecipientModal(null);
                  }}
                >
                  Confirm
                </button>
                <button
                  className="generator-button"
                  onClick={() => setRecipientModal(null)}
                >
                  Cancel
                </button>
              </div>
            </div>
          </div>
        )}
        {emailDraft && (
          <div
            className="modal-overlay"
            onClick={() => {
              setEmailDraft(null);
              setEditingDraft(false);
              setDraftQueue([]);
              setDraftIndex(0);
            }}
          >
            <div
              className="initiative-card modal-content"
              onClick={(e) => e.stopPropagation()}
            >
              {generatingEmail ? (
                <p>Generating...</p>
               ) : active === "status" ? (
          <ProjectStatus
            questions={questions}
            documents={documents}
            contacts={contacts}
            setContacts={setContacts}
            emailConnected={emailConnected}
            onHistoryChange={setStatusHistory}
            initiativeId={initiativeId}
            businessGoal={businessGoal}
          />
        ) : (
          <>
                  {draftQueue.length > 1 && (
                    <p>
                      Draft {draftIndex + 1} of {draftQueue.length}
                    </p>
                  )}
                  {editingDraft ? (
                    <>
                      <input
                        className="generator-input"
                        value={emailDraft.subject}
                        onChange={(e) =>
                          setEmailDraft((d) => ({
                            ...d,
                            subject: e.target.value,
                          }))
                        }
                      />
                      <textarea
                        className="generator-input"
                        rows={10}
                        value={emailDraft.body}
                        onChange={(e) =>
                          setEmailDraft((d) => ({
                            ...d,
                            body: e.target.value,
                          }))
                        }
                      />
                    </>
                   ) : active === "status" ? (
          <ProjectStatus
            questions={questions}
            documents={documents}
            contacts={contacts}
            setContacts={setContacts}
            emailConnected={emailConnected}
            onHistoryChange={setStatusHistory}
            initiativeId={initiativeId}
            businessGoal={businessGoal}
          />
        ) : (
          <>
                      <h3>{emailDraft.subject}</h3>
                      <pre style={{ whiteSpace: "pre-wrap" }}>{emailDraft.body}</pre>
                    </>
                  )}
                  <div className="modal-actions">
                    <button
                      className="generator-button"
                      onClick={() => setEditingDraft((e) => !e)}
                    >
                      {editingDraft ? "Done" : "Edit Draft"}
                    </button>
                    <button
                      className="generator-button"
                      onClick={sendEmail}
                    >
                      Send with Gmail
                    </button>
                    <button
                      className="generator-button"
                      onClick={copyDraft}
                    >
                      Copy Draft
                    </button>
                  </div>
                </>
              )}
            </div>
          </div>
        )}
        {editData && (
          <div className="modal-overlay" onClick={() => setEditData(null)}>
            <div
              className="initiative-card modal-content"
              onClick={(e) => e.stopPropagation()}
            >
            <h3>Edit Contact</h3>
            <label>
              Name:
              <input
                className="generator-input"
                value={editData.name}
                onChange={(e) =>
                  setEditData((d) => ({ ...d, name: e.target.value }))
                }
              />
            </label>
            <label>
              Role:
              <input
                className="generator-input"
                value={editData.role}
                onChange={(e) =>
                  setEditData((d) => ({ ...d, role: e.target.value }))
                }
              />
            </label>
            <label>
              Email:
              <input
                className="generator-input"
                value={editData.email}
                onChange={(e) =>
                  setEditData((d) => ({ ...d, email: e.target.value }))
                }
              />
            </label>
            <div className="modal-actions">
              <button className="generator-button" onClick={saveEditContact}>
                Save
              </button>
              <button
                className="generator-button"
                onClick={() => setEditData(null)}
              >
                Cancel
              </button>
            </div>
          </div>
        </div>
      )}
      {showSummary && (
        <div className="modal-overlay" onClick={() => setShowSummary(false)}>
          <div className="initiative-card modal-content" onClick={(e) => e.stopPropagation()}>
            <h3>Summary</h3>
            <p>{summary}</p>
            <button className="generator-button" onClick={() => setShowSummary(false)}>
              Close
            </button>
          </div>
        </div>
      )}
    </div>
  );
};

export default DiscoveryHub;<|MERGE_RESOLUTION|>--- conflicted
+++ resolved
@@ -85,10 +85,7 @@
   const [groupBy, setGroupBy] = useState("");
   const [taskStatusFilter, setTaskStatusFilter] = useState("all");
   const [taskProjectFilter, setTaskProjectFilter] = useState("all");
-<<<<<<< HEAD
   const [taskContactFilter, setTaskContactFilter] = useState("all");
-=======
->>>>>>> 9982b30a
   const [synergyQueue, setSynergyQueue] = useState([]);
   const [synergyIndex, setSynergyIndex] = useState(0);
   const [synergyText, setSynergyText] = useState("");
@@ -139,7 +136,6 @@
     return Array.from(set);
   }, [projectTasks]);
 
-<<<<<<< HEAD
   const taskContacts = useMemo(() => {
     const set = new Set();
     projectTasks.forEach((t) => {
@@ -148,8 +144,6 @@
     return Array.from(set);
   }, [projectTasks]);
 
-=======
->>>>>>> 9982b30a
   const displayedTasks = useMemo(() => {
     let tasks = projectTasks.filter(
       (t) => taskStatusFilter === "all" || (t.status || "open") === taskStatusFilter
@@ -159,7 +153,6 @@
         (t) => (t.project || "General") === taskProjectFilter
       );
     }
-<<<<<<< HEAD
     if (taskContactFilter !== "all") {
       tasks = tasks.filter(
         (t) => (t.assignee || t.name || "Unassigned") === taskContactFilter
@@ -168,12 +161,6 @@
     return tasks;
   }, [projectTasks, taskStatusFilter, taskProjectFilter, taskContactFilter]);
 
-=======
-    return tasks;
-  }, [projectTasks, taskStatusFilter, taskProjectFilter]);
-
-  // --- MODIFICATION: Helper for task icons ---
->>>>>>> 9982b30a
   const taskSubTypeIcon = (subType) => {
     switch (subType) {
       case "meeting":
@@ -523,85 +510,6 @@
       await updateDoc(
         doc(db, "users", uid, "initiatives", initiativeId, "tasks", id),
         { status, statusChangedAt: serverTimestamp(), ...extra }
-<<<<<<< HEAD
-=======
-      );
-    } catch (err) {
-      console.error("updateTaskStatus error", err);
-    }
-  };
-
-  const completeTask = (id) => updateTaskStatus(id, "completed");
-  const scheduleTask = (id) => updateTaskStatus(id, "scheduled");
-
-  const computeBundles = () => {
-    const map = {};
-    displayedTasks.forEach((t) => {
-      const key = `${t.project || "General"}-${t.subType || "other"}-${t.assignee || ""}`;
-      if (!map[key]) map[key] = [];
-      map[key].push(t);
-    });
-    return Object.values(map).filter((b) => b.length > 1);
-  };
-
-  const startSynergy = async () => {
-    const bundles = computeBundles();
-    const proposals = [];
-    for (const b of bundles) {
-      try {
-        const { text } = await generate(
-          `Combine the following tasks into one task description:\n${b
-            .map((t) => `- ${t.message}`)
-            .join("\n")}`
-        );
-        proposals.push({ bundle: b, text: text.trim() });
-      } catch (err) {
-        console.error("synergize", err);
-        proposals.push({ bundle: b, text: b.map((t) => t.message).join(" ") });
-      }
-    }
-    if (proposals.length) {
-      setSynergyQueue(proposals);
-      setSynergyIndex(0);
-      setSynergyText(proposals[0].text);
-    }
-  };
-
-  const nextSynergy = () => {
-    const next = synergyIndex + 1;
-    if (next < synergyQueue.length) {
-      setSynergyIndex(next);
-      setSynergyText(synergyQueue[next].text);
-    } else {
-      setSynergyQueue([]);
-      setSynergyIndex(0);
-      setSynergyText("");
-    }
-  };
-
-  const handleSynergize = async (bundle, message) => {
-    if (!uid || !initiativeId || !bundle.length) return;
-    const [first, ...rest] = bundle;
-    await updateDoc(
-      doc(db, "users", uid, "initiatives", initiativeId, "tasks", first.id),
-      { message }
-    );
-    for (const t of rest) {
-      await deleteDoc(
-        doc(db, "users", uid, "initiatives", initiativeId, "tasks", t.id)
-      );
-    }
-    nextSynergy();
-  };
-
-  const startPrioritize = async () => {
-    setIsPrioritizing(true);
-    try {
-      const { text } = await generate(
-        `Order the following tasks by priority and return a JSON array of ids in order:\n${displayedTasks
-          .map((t) => `${t.id}: ${t.message}`)
-          .join("\n")}`
->>>>>>> 9982b30a
       );
       const ids = JSON.parse(text.trim());
       const ordered = ids
@@ -609,36 +517,7 @@
         .filter(Boolean);
       setPrioritized(ordered.length ? ordered : [...displayedTasks]);
     } catch (err) {
-<<<<<<< HEAD
       console.error("updateTaskStatus error", err);
-=======
-      console.error("prioritize", err);
-      setPrioritized([...displayedTasks]);
-    } finally {
-      setIsPrioritizing(false);
-    }
-  };
-
-  const movePriority = (index, delta) => {
-    setPrioritized((prev) => {
-      const arr = [...prev];
-      const next = index + delta;
-      if (next < 0 || next >= arr.length) return arr;
-      const tmp = arr[index];
-      arr[index] = arr[next];
-      arr[next] = tmp;
-      return arr;
-    });
-  };
-
-  const savePrioritized = async () => {
-    if (!uid || !initiativeId || !prioritized) return;
-    for (let i = 0; i < prioritized.length; i++) {
-      await updateDoc(
-        doc(db, "users", uid, "initiatives", initiativeId, "tasks", prioritized[i].id),
-        { order: i }
-      );
->>>>>>> 9982b30a
     }
     setPrioritized(null);
   };
@@ -1508,7 +1387,6 @@
         // --- MODIFICATION: Revamped project tasks view with AI features ---
         ) : active === "tasks" ? (
           <div className="tasks-section">
-<<<<<<< HEAD
             <div className="flex flex-col sm:flex-row sm:items-center sm:justify-between mb-4 gap-4">
               <h2 className="text-2xl font-bold text-white">Project Tasks</h2>
               <div className="flex gap-2">
@@ -1563,57 +1441,6 @@
                   renderTaskCard(
                     t,
                     <>
-=======
-            <div className="flex gap-2 mb-4">
-              <button
-                className="generator-button"
-                disabled={isPrioritizing}
-                onClick={startPrioritize}
-              >
-                {isPrioritizing ? "Prioritizing..." : "Prioritize"}
-              </button>
-              <button className="generator-button" onClick={startSynergy}>
-                Synergize
-              </button>
-            </div>
-
-            <div className="mb-4 flex flex-wrap gap-2">
-              {["all", ...taskProjects].map((p) => (
-                <button
-                  key={p}
-                  onClick={() => setTaskProjectFilter(p)}
-                  className={`px-4 py-1 text-sm rounded-full transition-colors duration-200 ${
-                    taskProjectFilter === p
-                      ? "bg-cyan-500 text-white"
-                      : "bg-gray-700 text-gray-300 hover:bg-gray-600"
-                  }`}
-                >
-                  {p === "all" ? "All Projects" : p}
-                </button>
-              ))}
-            </div>
-
-            {prioritized ? (
-              <div className="space-y-4">
-                {prioritized.map((t, i) => (
-                  <div
-                    key={t.id}
-                    className="p-4 rounded-lg border border-gray-700 flex justify-between items-center"
-                  >
-                    <div>
-                      <p className="text-white">{t.message}</p>
-                      {t.subType && (
-                        <span
-                          className={`mt-1 inline-block px-2 py-0.5 text-xs font-semibold rounded-full ${
-                            tagStyles[t.subType] || tagStyles.default
-                          }`}
-                        >
-                          {t.subType}
-                        </span>
-                      )}
-                    </div>
-                    <div className="flex gap-2 flex-shrink-0">
->>>>>>> 9982b30a
                       <button
                         className="generator-button"
                         onClick={() => movePriority(i, -1)}
@@ -1638,7 +1465,6 @@
                       >
                         Complete
                       </button>
-<<<<<<< HEAD
                       <button
                         className="generator-button"
                         onClick={() => deleteTask(t.id)}
@@ -1649,21 +1475,11 @@
                   )
                 )}
                 <button className="generator-button" onClick={savePrioritized}>
-=======
-                    </div>
-                  </div>
-                ))}
-                <button
-                  className="generator-button"
-                  onClick={savePrioritized}
-                >
->>>>>>> 9982b30a
                   Save Order
                 </button>
               </div>
             ) : (
               <div className="space-y-4">
-<<<<<<< HEAD
                 {displayedTasks.map((t) =>
                   renderTaskCard(
                     t,
@@ -1692,35 +1508,6 @@
                 {displayedTasks.length === 0 && (
                   <p className="text-gray-400">No tasks.</p>
                 )}
-=======
-                {displayedTasks.map((t) => (
-                  <div
-                    key={t.id}
-                    className="p-4 rounded-lg border border-gray-700 flex justify-between items-center"
-                  >
-                    <div className="flex items-center gap-2">
-                      <span className="task-icon">{taskSubTypeIcon(t.subType)}</span>
-                      <p className="text-white">{t.message}</p>
-                      {t.subType && (
-                        <span
-                          className={`ml-2 px-2 py-0.5 text-xs font-semibold rounded-full ${
-                            tagStyles[t.subType] || tagStyles.default
-                          }`}
-                        >
-                          {t.subType}
-                        </span>
-                      )}
-                    </div>
-                    <button
-                      className="generator-button"
-                      onClick={() => completeTask(t.id)}
-                    >
-                      Complete
-                    </button>
-                  </div>
-                ))}
-                {displayedTasks.length === 0 && <p>No tasks.</p>}
->>>>>>> 9982b30a
               </div>
             )}
 
