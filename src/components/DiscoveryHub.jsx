--- conflicted
+++ resolved
@@ -121,21 +121,13 @@
   useEffect(() => {
     try {
       const hist = JSON.parse(
-<<<<<<< HEAD
         localStorage.getItem(`projectStatusHistory:${initiativeId}`) || "[]"
-=======
-        localStorage.getItem("projectStatusHistory") || "[]"
->>>>>>> 2fb6c962
       );
       setStatusHistory(hist);
     } catch (err) {
       console.error("load status history", err);
     }
-<<<<<<< HEAD
   }, [initiativeId]);
-=======
-  }, []);
->>>>>>> 2fb6c962
 
   useEffect(() => {
     document.body.classList.toggle("pulsing", analyzing);
@@ -927,10 +919,7 @@
               setContacts={setContacts}
               emailConnected={emailConnected}
               onHistoryChange={setStatusHistory}
-<<<<<<< HEAD
               initiativeId={initiativeId}
-=======
->>>>>>> 2fb6c962
             />
           )
         ) : (
