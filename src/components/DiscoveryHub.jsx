import { useEffect, useState } from "react";
import { useSearchParams, useNavigate } from "react-router-dom";
import { onAuthStateChanged } from "firebase/auth";
import { auth, db, functions, appCheck } from "../firebase";
import { doc, getDoc, collection, addDoc, serverTimestamp } from "firebase/firestore";
import { httpsCallable } from "firebase/functions";
import { getToken as getAppCheckToken } from "firebase/app-check";
import { loadInitiative, saveInitiative } from "../utils/initiatives";
import ai from "../ai";
import ProjectStatus from "./ProjectStatus.jsx";
import "./AIToolsGenerators.css";
import "./DiscoveryHub.css";

const colorPalette = [
  "#f8d7da",
  "#d1ecf1",
  "#d4edda",
  "#fff3cd",
  "#cce5ff",
  "#e2ccff",
];

const normalizeContacts = (value) => {
  if (!value) return [];
  return Array.isArray(value) ? value : [value];
};

const DiscoveryHub = () => {
  const [searchParams] = useSearchParams();
  const initiativeId = searchParams.get("initiativeId");
  const [questions, setQuestions] = useState([]);
  const [contacts, setContacts] = useState([]);
  const [documents, setDocuments] = useState([]);
  const [contactFilter, setContactFilter] = useState("");
  const [statusFilter, setStatusFilter] = useState("");
  const [groupBy, setGroupBy] = useState("");
  const [selected, setSelected] = useState([]);
  const [selectMode, setSelectMode] = useState(false);
  const [uid, setUid] = useState(null);
  const [loaded, setLoaded] = useState(false);
  const [active, setActive] = useState("questions");
  const [summary, setSummary] = useState("");
  const [showSummary, setShowSummary] = useState(false);
  const [openDropdown, setOpenDropdown] = useState(null);
  const [menu, setMenu] = useState(null);
  const [focusRole, setFocusRole] = useState("");
  const [editData, setEditData] = useState(null);
  const [emailConnected, setEmailConnected] = useState(false);
  const [emailDraft, setEmailDraft] = useState(null);
  const [generatingEmail, setGeneratingEmail] = useState(false);
  const [editingDraft, setEditingDraft] = useState(false);
  const [draftQueue, setDraftQueue] = useState([]);
  const [draftIndex, setDraftIndex] = useState(0);
  const [recipientModal, setRecipientModal] = useState(null);
  const [analysisModal, setAnalysisModal] = useState(null);
  const [answerDrafts, setAnswerDrafts] = useState({});
  const [analyzing, setAnalyzing] = useState(false);
  const [projectName, setProjectName] = useState("");
  const [businessGoal, setBusinessGoal] = useState("");
  const [audienceProfile, setAudienceProfile] = useState("");
  const [projectConstraints, setProjectConstraints] = useState("");
  const navigate = useNavigate();

  const generateDraft = (recipients, questionObjs) => {
    const userName =
      auth.currentUser?.displayName || auth.currentUser?.email || "";
    const toNames = recipients.join(", ");
    const questionsText =
      questionObjs.length === 1
        ? questionObjs[0].text
        : questionObjs.map((q) => `- ${q.text}`).join("\n");
    const subject =
      questionObjs.length === 1
        ? `Clarification Needed: ${questionObjs[0].text}`
        : `Clarification Needed on ${questionObjs.length} Questions`;
    const body = `Hi ${toNames},\n\nWe're collecting information to ensure our work stays on track and would appreciate your input. Could you please answer the following ${
      questionObjs.length > 1 ? "questions" : "question"
    }?\n\n${questionsText}\n\nYour response will help us move forward.\n\nBest regards,\n${userName}`;
    return {
      subject,
      body,
      recipients,
      questionIds: questionObjs.map((q) => q.id),
    };
  };

  const showDraft = (draft) => {
    setGeneratingEmail(true);
    setEditingDraft(false);
    setEmailDraft({
      recipients: draft.recipients,
      questionIds: draft.questionIds,
    });
    setTimeout(() => {
      setEmailDraft(draft);
      setGeneratingEmail(false);
    }, 500);
  };

  const startDraftQueue = (drafts) => {
    setDraftQueue(drafts);
    setDraftIndex(0);
    showDraft(drafts[0]);
  };

  const nextDraft = () => {
    if (draftIndex < draftQueue.length - 1) {
      const next = draftIndex + 1;
      setDraftIndex(next);
      showDraft(draftQueue[next]);
    } else {
      setEmailDraft(null);
      setDraftQueue([]);
      setDraftIndex(0);
    }
  };

  useEffect(() => {
    document.body.classList.toggle("pulsing", analyzing);
    return () => document.body.classList.remove("pulsing");
  }, [analyzing]);

  const openRecipientModal = (options, onConfirm) => {
    setRecipientModal({ options, selected: [], onConfirm });
  };

  const draftEmail = (q) => {
    if (!emailConnected) {
      if (window.confirm("Connect your Gmail account in settings?")) {
        navigate("/settings");
      }
      return;
    }
    if (!auth.currentUser) {
      alert("Please log in to draft emails.");
      console.warn("auth.currentUser is null when drafting email");
      return;
    }
    const targets = q.contacts || [];
    if (!targets.length) return;
    const handleSelection = (chosen) => {
      if (!chosen.length) return;
      const drafts = chosen.map((name) =>
        generateDraft([name], [{ text: q.question, id: q.id }])
      );
      startDraftQueue(drafts);
    };
    if (targets.length === 1) {
      handleSelection(targets);
    } else {
      openRecipientModal(targets, handleSelection);
    }
  };

  const sendEmail = async () => {
    if (!emailDraft) return;
    const emails = emailDraft.recipients
      .map((n) => contacts.find((c) => c.name === n)?.email)
      .filter((e) => e);
    if (!emails.length) {
      alert("Missing email address for selected contact");
      return;
    }
    try {
      if (appCheck) {
        await getAppCheckToken(appCheck);
      }
      await auth.currentUser.getIdToken(true);
      const callable = httpsCallable(functions, "sendQuestionEmail");
      await callable({
        provider: "gmail",
        recipientEmail: emails.join(","),
        subject: emailDraft.subject,
        message: emailDraft.body,
        questionId: emailDraft.questionIds[0],
      });
      for (const idx of emailDraft.questionIds) {
        await markAsked(idx, emailDraft.recipients);
      }
      alert("Email sent");
      nextDraft();
    } catch (err) {
      console.error("sendEmail error", err);
      alert("Error sending email");
    }
  };

  const copyDraft = () => {
    if (emailDraft && navigator.clipboard) {
      navigator.clipboard.writeText(
        `${emailDraft.subject}\n\n${emailDraft.body}`
      );
      nextDraft();
    }
  };

  const analyzeAnswer = async (question, text) => {
    try {
      const contextPieces = [];
      if (projectName) contextPieces.push(`Project Name: ${projectName}`);
      if (businessGoal) contextPieces.push(`Business Goal: ${businessGoal}`);
      if (audienceProfile)
        contextPieces.push(`Audience Profile: ${audienceProfile}`);
      if (projectConstraints)
        contextPieces.push(`Project Constraints: ${projectConstraints}`);
      if (contacts.length) {
        contextPieces.push(
          `Key Contacts: ${contacts
            .map((c) => `${c.name}${c.role ? ` (${c.role})` : ""}`)
            .join(", ")}`
        );
      }
      if (questions.length) {
        const qa = questions
          .map((q) => {
            const answers = Object.entries(q.answers || {})
              .map(([name, ans]) => `${name}: ${ans}`)
              .join("; ");
            return answers ? `${q.question} | ${answers}` : `${q.question}`;
          })
          .join("\n");
        contextPieces.push(`Existing Q&A:\n${qa}`);
      }
      if (documents.length) {
        const docs = documents
          .map((d) => `${d.name}:\n${d.content}`)
          .join("\n");
        contextPieces.push(`Source Materials:\n${docs}`);
      }
      const projectContext = contextPieces.join("\n\n");

      const prompt = `You are an expert Instructional Designer and Performance Consultant. You are analyzing a stakeholder's answer to a specific discovery question. Your goal is to understand what this answer means for the training project and to determine if any further clarification is needed for this question only.

Project Context:
${projectContext}

Discovery Question:
${question}

Answer:
${text}

Please provide a JSON object with two fields:
- "analysis": a concise summary of what this answer reveals about the question in the context of the project.
- "suggestions": follow-up discovery actions strictly for clarifying or verifying this question. Avoid design, development, or implementation tasks. Do not propose actions that duplicate existing clarifying questions unless recommending that a different stakeholder be asked to confirm the information. If the answer fully addresses the question, return an empty array.

Respond ONLY in this JSON format:
{"analysis": "...", "suggestions": ["..."]}`;
      const { text: res } = await ai.generate(prompt);
      const parseResponse = (str) => {
        const parsed = JSON.parse(str);
        const analysis =
          typeof parsed.analysis === "string"
            ? parsed.analysis
            : JSON.stringify(parsed.analysis);
        const suggestions = Array.isArray(parsed.suggestions)
          ? parsed.suggestions.filter((s) => typeof s === "string")
          : [];
        return { analysis, suggestions };
      };

      if (typeof res === "string") {
        try {
          return parseResponse(res);
        } catch {
          const match = res.match(/\{[\s\S]*\}/);
          if (match) {
            try {
              return parseResponse(match[0]);
            } catch {
              // fall through
            }
          }
          return { analysis: res.trim(), suggestions: [] };
        }
      }
      return { analysis: "Unexpected response format.", suggestions: [] };
    } catch (err) {
      console.error("analyzeAnswer error", err);
      return {
        analysis: "Analysis could not be generated.",
        suggestions: [],
      };
    }
  };

  const draftReply = (idx, name, suggestions) => {
    const userName =
      auth.currentUser?.displayName || auth.currentUser?.email || "";
    const toNames = name;
    let body = `Hi ${toNames},\n\nThank you for the information.\n`;
    if (suggestions.length) {
      body += `Could you also provide the following: ${suggestions.join(", ")}?\n\n`;
    }
    body += `Best regards,\n${userName}`;
    const draft = {
      subject: "Thank you for the information",
      body,
      recipients: [name],
      questionIds: [idx],
    };
    startDraftQueue([draft]);
  };

  const createTasksFromAnalysis = async (name, suggestions) => {
    if (!uid || !suggestions.length) return;
    const email = contacts.find((c) => c.name === name)?.email || "";
    try {
      for (const s of suggestions) {
        await addDoc(collection(db, "profiles", uid, "taskQueue"), {
          name,
          email,
          message: `Locate: ${s}`,
          status: "open",
          createdAt: serverTimestamp(),
        });
      }
    } catch (err) {
      console.error("createTasksFromAnalysis error", err);
    }
  };

  const handleAnswerSubmit = async (idx, name) => {
    const key = `${idx}-${name}`;
    const text = (answerDrafts[key] || "").trim();
    if (!text) return;
    updateAnswer(idx, name, text);
    setAnswerDrafts((prev) => ({ ...prev, [key]: "" }));
    setAnalyzing(true);
    const result = await analyzeAnswer(questions[idx]?.question || "", text);
    setAnalyzing(false);
    setAnalysisModal({ idx, name, ...result, selected: result.suggestions });
  };

  const toggleSuggestion = (s) => {
    setAnalysisModal((prev) => {
      const selected = prev.selected.includes(s)
        ? prev.selected.filter((t) => t !== s)
        : [...prev.selected, s];
      return { ...prev, selected };
    });
  };

  useEffect(() => {
    const unsubscribe = onAuthStateChanged(auth, async (user) => {
      if (user) {
        setUid(user.uid);
        const tokenSnap = await getDoc(
          doc(db, "users", user.uid, "emailTokens", "gmail")
        );
        setEmailConnected(tokenSnap.exists());
        if (initiativeId) {
          const init = await loadInitiative(user.uid, initiativeId);
          setProjectName(init?.projectName || "");
          setBusinessGoal(init?.businessGoal || "");
          setAudienceProfile(init?.audienceProfile || "");
          setProjectConstraints(init?.projectConstraints || "");
          const contactsInit = (init?.keyContacts || []).map((c, i) => ({
            ...c,
            color: colorPalette[i % colorPalette.length],
          }));
          setContacts(contactsInit);
          const qs = (init?.clarifyingQuestions || []).map((q, idx) => {
            const contactValue =
              init?.clarifyingContacts?.[idx] ?? q.stakeholders ?? [];
            const names = normalizeContacts(contactValue).map((c) => {
              const match = contactsInit.find(
                (k) => k.role === c || k.name === c
              );
              return match?.name || c;
            });
            const askedData = init?.clarifyingAsked?.[idx] || {};
            const asked = {};
            names.forEach((n) => {
              if (typeof askedData === "object") {
                asked[n] = !!askedData[n];
              } else {
                asked[n] = !!askedData;
              }
            });
            return {
              question: typeof q === "string" ? q : q.question,
              contacts: names,
              answers: init?.clarifyingAnswers?.[idx] || {},
              asked,
              id: idx,
            };
          });
          setQuestions(qs);
          setDocuments(init?.sourceMaterials || []);
        }
        setLoaded(true);
      } else {
        setLoaded(true);
      }
    });
    return () => unsubscribe();
  }, [initiativeId]);

  const updateAnswer = (idx, name, value) => {
    setQuestions((prev) => {
      const updated = [...prev];
      const q = updated[idx];
      q.answers = { ...q.answers, [name]: value };
      if (value && !q.asked[name]) {
        q.asked[name] = true;
      }
      if (uid) {
        saveInitiative(uid, initiativeId, {
          clarifyingAnswers: updated.map((qq) => qq.answers),
          clarifyingAsked: updated.map((qq) => qq.asked),
        });
      }
      return updated;
    });
  };

  const addContact = () => {
    const name = prompt("Contact name?");
    if (!name) return null;
    const role = prompt("Contact role? (optional)") || "";
    const email = prompt("Contact email? (optional)") || "";
    const color = colorPalette[contacts.length % colorPalette.length];
    const newContact = { role, name, email, color };
    const updated = [...contacts, newContact];
    setContacts(updated);
    if (uid) {
      saveInitiative(uid, initiativeId, {
        keyContacts: updated.map(({ name, role, email }) => ({
          name,
          role,
          email,
        })),
      });
    }
    return name;
  };

  const addContactToQuestion = (idx, name) => {
    setQuestions((prev) => {
      const updated = [...prev];
      const q = updated[idx];
      if (!q.contacts.includes(name)) {
        q.contacts = [...q.contacts, name];
        q.asked = { ...q.asked, [name]: false };
      }
      if (uid) {
        saveInitiative(uid, initiativeId, {
          clarifyingContacts: Object.fromEntries(
            updated.map((qq, i) => [i, qq.contacts])
          ),
          clarifyingAsked: updated.map((qq) => qq.asked),
        });
      }
      return updated;
    });
  };

  const removeContactFromQuestion = (idx, name) => {
    setQuestions((prev) => {
      const updated = [...prev];
      const q = updated[idx];
      q.contacts = q.contacts.filter((r) => r !== name);
      if (q.answers[name]) {
        delete q.answers[name];
      }
      if (q.asked[name] !== undefined) {
        delete q.asked[name];
      }
      if (uid) {
        saveInitiative(uid, initiativeId, {
          clarifyingContacts: Object.fromEntries(
            updated.map((qq, i) => [i, qq.contacts])
          ),
          clarifyingAnswers: updated.map((qq) => qq.answers),
          clarifyingAsked: updated.map((qq) => qq.asked),
        });
      }
      return updated;
    });
  };

  const handleContactSelect = (idx, value) => {
    if (value === "__add__") {
      const newName = addContact();
      if (newName) addContactToQuestion(idx, newName);
    } else if (value) {
      addContactToQuestion(idx, value);
    }
  };

  const markAsked = async (idx, names = []) => {
    const text = questions[idx]?.question || "";
    let updatedQuestions = questions;
    setQuestions((prev) => {
      const updated = [...prev];
      const q = updated[idx];
      if (q) {
        const targets = names.length ? names : q.contacts;
        targets.forEach((n) => {
          q.asked[n] = true;
        });
      }
      updatedQuestions = updated;
      return updated;
    });
    if (uid) {
      const askedArray = updatedQuestions.map((qq) => qq?.asked || {});
      await saveInitiative(uid, initiativeId, {
        clarifyingAsked: askedArray,
      });
    }
    return text;
  };

  const handleDocFiles = async (files) => {
    const newDocs = [];
    for (const file of Array.from(files)) {
      const content = await file.text();
      newDocs.push({ name: file.name, content });
    }
    setDocuments((prev) => {
      const updated = [...prev, ...newDocs];
      if (uid) {
        saveInitiative(uid, initiativeId, { sourceMaterials: updated });
      }
      return updated;
    });
  };

  const handleDocInput = (e) => {
    if (e.target.files) handleDocFiles(e.target.files);
  };

  const handleDocDrop = (e) => {
    e.preventDefault();
    if (e.dataTransfer.files) handleDocFiles(e.dataTransfer.files);
  };

  const handleDocDragOver = (e) => {
    e.preventDefault();
  };

  const removeDocument = (idx) => {
    setDocuments((prev) => {
      const updated = prev.filter((_, i) => i !== idx);
      if (uid) {
        saveInitiative(uid, initiativeId, { sourceMaterials: updated });
      }
      return updated;
    });
  };

  const summarizeText = (text) => {
    const words = text.trim().split(/\s+/);
    return words.slice(0, 50).join(" ") + (words.length > 50 ? "..." : "");
  };

  const handleSummarize = (text) => {
    setSummary(summarizeText(text));
    setShowSummary(true);
  };

  const handleSummarizeAll = () => {
    const combined = documents.map((d) => d.content).join(" ");
    handleSummarize(combined);
  };

  const toggleSelect = (key) => {
    setSelected((prev) =>
      prev.includes(key) ? prev.filter((i) => i !== key) : [...prev, key]
    );
  };

  const askSelected = () => {
    if (!selected.length) return;
    const selections = selected.map((k) => {
      const parts = k.split("|");
      return {
        idx: parseInt(parts[0], 10),
        names: parts[2] ? parts[2].split(",") : [],
      };
    });
    const contactMap = {};
    selections.forEach((s) => {
      const q = questions[s.idx];
      const targets = s.names.length ? s.names : q.contacts;
      targets.forEach((n) => {
        if (!contactMap[n]) contactMap[n] = [];
        contactMap[n].push({ text: q.question, id: s.idx });
      });
    });
    const allContacts = Object.keys(contactMap);
    if (!allContacts.length) return;
    const handleSelection = (chosen) => {
      const drafts = chosen
        .map((name) =>
          contactMap[name] ? generateDraft([name], contactMap[name]) : null
        )
        .filter((d) => d && d.questionIds.length);
      if (!drafts.length) return;
      startDraftQueue(drafts);
      setSelected([]);
    };
    if (allContacts.length === 1) {
      handleSelection(allContacts);
    } else {
      openRecipientModal(allContacts, handleSelection);
    }
  };

  const sortUnassignedFirst = (arr) =>
    arr.sort((a, b) => {
      const aUn = a.contacts.length === 0;
      const bUn = b.contacts.length === 0;
      if (aUn && !bUn) return -1;
      if (!aUn && bUn) return 1;
      return a.idx - b.idx;
    });

  const getColor = (name) =>
    contacts.find((c) => c.name === name)?.color || "#e9ecef";

  const openContextMenu = (e, name, idx) => {
    e.preventDefault();
    e.stopPropagation();
    setMenu({ x: e.clientX, y: e.clientY, name, idx });
  };

  useEffect(() => {
    const close = () => setMenu(null);
    window.addEventListener("click", close);
    return () => window.removeEventListener("click", close);
  }, []);

  const startEditContact = (name) => {
    const contact = contacts.find((c) => c.name === name);
    if (!contact) return;
    setEditData({
      original: name,
      name: contact.name,
      role: contact.role,
      email: contact.email || "",
    });
  };

  const saveEditContact = () => {
    if (!editData) return;
    const { original, name, role, email } = editData;
    const idx = contacts.findIndex((c) => c.name === original);
    if (idx === -1) return;
    const updatedContacts = contacts.map((c, i) =>
      i === idx ? { ...c, name, role, email } : c
    );
    const updatedQuestions = questions.map((q) => {
      const newContacts = q.contacts.map((n) => (n === original ? name : n));
      const newAnswers = {};
      Object.entries(q.answers).forEach(([n, v]) => {
        newAnswers[n === original ? name : n] = v;
      });
      const newAsked = {};
      Object.entries(q.asked).forEach(([n, v]) => {
        newAsked[n === original ? name : n] = v;
      });
      return { ...q, contacts: newContacts, answers: newAnswers, asked: newAsked };
    });
    setContacts(updatedContacts);
    setQuestions(updatedQuestions);
    if (uid) {
      saveInitiative(uid, initiativeId, {
        keyContacts: updatedContacts.map(({ name, role, email }) => ({
          name,
          role,
          email,
        })),
        clarifyingContacts: Object.fromEntries(
          updatedQuestions.map((qq, i) => [i, qq.contacts])
        ),
        clarifyingAnswers: updatedQuestions.map((qq) => qq.answers),
        clarifyingAsked: updatedQuestions.map((qq) => qq.asked),
      });
    }
    setEditData(null);
  };

  if (!loaded) {
    return (
      <div className="dashboard-container">
        <h2>Loading...</h2>
      </div>
    );
  }
  const statusLabel = (s) =>
    s === "toask" ? "To Ask" : s === "asked" ? "Asked" : "Answered";

  const items = [];
  questions.forEach((q, idx) => {
    const toAskNames = q.contacts.filter((n) => !q.asked[n]);
    if (toAskNames.length || q.contacts.length === 0) {
      items.push({ ...q, idx, contacts: toAskNames, status: "toask" });
    }
    const askedNames = q.contacts.filter(
      (n) => q.asked[n] && !(q.answers[n] || "").trim()
    );
    if (askedNames.length) {
      items.push({ ...q, idx, contacts: askedNames, status: "asked" });
    }
    const answeredNames = q.contacts.filter((n) => (q.answers[n] || "").trim());
    if (answeredNames.length) {
      items.push({ ...q, idx, contacts: answeredNames, status: "answered" });
    }
  });

  let filtered = items.filter(
    (q) =>
      (!contactFilter || q.contacts.includes(contactFilter)) &&
      (!statusFilter || q.status === statusFilter)
  );
  sortUnassignedFirst(filtered);

  let grouped = { All: filtered };
  if (groupBy === "contact") {
    grouped = {};
    filtered.forEach((q) => {
      const names = q.contacts.length ? q.contacts : ["Unassigned"];
      names.forEach((n) => {
        const qCopy = { ...q, contacts: [n] };
        grouped[n] = grouped[n] || [];
        grouped[n].push(qCopy);
      });
    });
    const ordered = {};
    if (grouped["Unassigned"]) {
      ordered["Unassigned"] = sortUnassignedFirst(grouped["Unassigned"]);
      delete grouped["Unassigned"];
    }
    Object.keys(grouped)
      .sort()
      .forEach((k) => {
        ordered[k] = sortUnassignedFirst(grouped[k]);
      });
    grouped = ordered;
  } else if (groupBy === "role") {
    grouped = {};
    filtered.forEach((q) => {
      const roles = q.contacts.length
        ? q.contacts.map(
            (n) => contacts.find((c) => c.name === n)?.role || "No Role"
          )
        : ["Unassigned"];
      const uniqueRoles = Array.from(new Set(roles));
      uniqueRoles.forEach((r) => {
        const label = r && r !== "" ? r : "No Role";
        const namesForRole = q.contacts.filter(
          (n) => (contacts.find((c) => c.name === n)?.role || "No Role") === r
        );
        const qCopy = { ...q, contacts: namesForRole };
        grouped[label] = grouped[label] || [];
        grouped[label].push(qCopy);
      });
    });
    const ordered = {};
    if (grouped["Unassigned"]) {
      ordered["Unassigned"] = sortUnassignedFirst(grouped["Unassigned"]);
      delete grouped["Unassigned"];
    }
    if (focusRole && grouped[focusRole]) {
      ordered[focusRole] = sortUnassignedFirst(grouped[focusRole]);
      delete grouped[focusRole];
    }
    Object.keys(grouped)
      .sort()
      .forEach((k) => {
        ordered[k] = sortUnassignedFirst(grouped[k]);
      });
    grouped = ordered;
  } else if (groupBy === "status") {
    grouped = {};
    filtered.forEach((q) => {
      const label = statusLabel(q.status);
      grouped[label] = grouped[label] || [];
      grouped[label].push(q);
    });
    Object.keys(grouped).forEach((k) => sortUnassignedFirst(grouped[k]));
  } else {
    grouped["All"] = sortUnassignedFirst(grouped["All"]);
  }

  return (
    <div className="dashboard-container discovery-hub">
      <aside className="sidebar">
        <h2>Discovery Hub</h2>
        <ul>
          <li
            className={active === "documents" ? "active" : ""}
            onClick={() => setActive("documents")}
          >
            Documents
          </li>
          <li className={active === "questions" ? "active" : ""}>
            <span
              className="questions"
              onClick={() => {
                setActive("questions");
                setStatusFilter("");
              }}
            >
              Questions
            </span>
            {active === "questions" && (
              <ul className="sub-menu">
                <li
                  className={statusFilter === "toask" ? "active" : ""}
                  onClick={() => setStatusFilter("toask")}
                >
                  Ask
                </li>
                <li
                  className={statusFilter === "asked" ? "active" : ""}
                  onClick={() => setStatusFilter("asked")}
                >
                  Asked
                </li>
                <li
                  className={statusFilter === "answered" ? "active" : ""}
                  onClick={() => setStatusFilter("answered")}
                >
                  Answered
                </li>
              </ul>
            )}
          </li>
          <li
            className={active === "status" ? "active" : ""}
            onClick={() => setActive("status")}
          >
            Project Status
          </li>
        </ul>
      </aside>
      <div className="main-content">
        {active === "documents" ? (
          <div className="document-section">
            {documents.length > 0 && (
              <button
                className="generator-button summarize-all"
                onClick={handleSummarizeAll}
              >
                Summarize All Files
              </button>
            )}
            <ul className="document-list">
              {documents.map((doc, idx) => (
                <li key={idx} className="document-item">
                  {doc.name}
                  <span className="doc-actions">
                    <button onClick={() => handleSummarize(doc.content)}>
                      Summarize
                    </button>
                    <button onClick={() => removeDocument(idx)}>Remove</button>
                  </span>
                </li>
              ))}
            </ul>
            <div
              className="drop-zone"
              onDrop={handleDocDrop}
              onDragOver={handleDocDragOver}
            >
              Drag & Drop Documents Here
              <input type="file" multiple onChange={handleDocInput} />
            </div>
          </div>
         ) : active === "status" ? (
<<<<<<< HEAD
          <ProjectStatus
            questions={questions}
            contacts={contacts}
            setContacts={setContacts}
            emailConnected={emailConnected}
          />
=======
          <ProjectStatus questions={questions} />
>>>>>>> 6edb8282
        ) : (
          <>
            <div className="filter-bar">
              <label>
                Contact:
                <select
                  value={contactFilter}
                  onChange={(e) => setContactFilter(e.target.value)}
                >
                  <option value="">All</option>
                  {contacts.map((c) => (
                    <option key={c.name} value={c.name}>
                      {c.name}
                    </option>
                  ))}
                </select>
              </label>
              <label>
                Status:
                <select
                  value={statusFilter}
                  onChange={(e) => setStatusFilter(e.target.value)}
                >
                  <option value="">All</option>
                  <option value="toask">To Ask</option>
                  <option value="asked">Asked</option>
                  <option value="answered">Answered</option>
                </select>
              </label>
              <label>
                Group by:
                <select
                  value={groupBy}
                  onChange={(e) => setGroupBy(e.target.value)}
                >
                  <option value="">None</option>
                  <option value="contact">Contact</option>
                  <option value="role">Role</option>
                  <option value="status">Status</option>
                </select>
              </label>
              <button
                className="generator-button"
                onClick={() => {
                  setSelectMode((s) => !s);
                  if (selectMode) setSelected([]);
                }}
              >
                {selectMode ? "Cancel" : "Select"}
              </button>
              <button className="generator-button" onClick={addContact}>
                Add Contact
              </button>
              {selectMode && selected.length > 0 && (
                <button
                  className="generator-button ask-selected"
                  onClick={askSelected}
                >
                  Ask Selected
                </button>
              )}
            </div>
            {Object.entries(grouped).map(([grp, items]) => (
              <div key={grp} className="group-section">
                {groupBy && <h3>{grp}</h3>}
                {items.map((q) => {
                  const selKey = `${q.idx}|${q.status}|${q.contacts.join(',')}`;
                  return (
                  <div
                    key={selKey}
                    className={`initiative-card question-card ${q.status}`}
                  >
                    <div className="contact-row">
                      {q.contacts.map((name) => (
                        <span
                          key={name}
                          className="contact-tag"
                          style={{ backgroundColor: getColor(name) }}
                          onClick={(e) => openContextMenu(e, name, q.idx)}
                        >
                          {name}
                          <button
                            onClick={(e) => {
                              e.stopPropagation();
                              removeContactFromQuestion(q.idx, name);
                            }}
                          >
                            ×
                          </button>
                        </span>
                      ))}
                      <button
                        className="add-contact-btn"
                        onClick={() =>
                          setOpenDropdown((d) => (d === q.idx ? null : q.idx))
                        }
                      >
                        +
                      </button>
                      {openDropdown === q.idx && (
                        <select
                          className="contact-select"
                          value=""
                          onChange={(e) => {
                            handleContactSelect(q.idx, e.target.value);
                            setOpenDropdown(null);
                          }}
                        >
                          <option value="">Select Contact</option>
                          {contacts
                            .filter((c) => !q.contacts.includes(c.name))
                            .map((c) => (
                              <option key={c.name} value={c.name}>
                                {c.name}
                              </option>
                            ))}
                          <option value="__add__">Add New Contact</option>
                        </select>
                      )}
                    </div>
                    <div className="question-header">
                      {selectMode && (
                        <input
                          type="checkbox"
                          checked={selected.includes(selKey)}
                          onChange={() => toggleSelect(selKey)}
                        />
                      )}
                      <p>{q.question}</p>
                      <span className="status-tag">{statusLabel(q.status)}</span>
                      <button
                        className="draft-email-btn"
                        onClick={() => draftEmail(q)}
                      >
                        Draft Email
                      </button>
                    </div>
                    {q.status !== "toask" &&
                      q.contacts.map((name) => {
                        const key = `${q.idx}-${name}`;
                        const draft = answerDrafts[key];
                        return (
                          <div key={name} className="answer-block">
                            <strong>{name}:</strong>
                            <textarea
                              className="generator-input"
                              placeholder="Enter answer or notes here"
                              value={draft !== undefined ? draft : q.answers[name] || ""}
                              onChange={(e) =>
                                setAnswerDrafts((prev) => ({
                                  ...prev,
                                  [key]: e.target.value,
                                }))
                              }
                              rows={3}
                            />
                            <button
                              className="generator-button"
                              disabled={!answerDrafts[key]?.trim()}
                              onClick={() => handleAnswerSubmit(q.idx, name)}
                            >
                              Submit
                            </button>
                          </div>
                        );
                      })}
                  </div>
                );
                })}
              </div>
            ))}
          </>
        )}
      </div>
      {menu && (
        <ul
          className="contact-menu"
          style={{ top: menu.y, left: menu.x }}
          onClick={(e) => e.stopPropagation()}
        >
          <li
            onClick={() => {
              startEditContact(menu.name);
              setMenu(null);
            }}
          >
            Edit
          </li>
          <li
            onClick={async () => {
              const text = await markAsked(menu.idx, [menu.name]);
              if (navigator.clipboard && text) {
                navigator.clipboard.writeText(text);
              }
              setMenu(null);
            }}
          >
            Ask
          </li>
          <li
            onClick={() => {
              setContactFilter(menu.name);
              setMenu(null);
            }}
          >
            Filter
          </li>
            <li
              onClick={() => {
                const role =
                  contacts.find((c) => c.name === menu.name)?.role || "No Role";
                setGroupBy("role");
                setFocusRole(role);
                setMenu(null);
              }}
            >
              Group
            </li>
        </ul>
        )}
      {analysisModal && (
        <div
          className="modal-overlay"
          onClick={() => setAnalysisModal(null)}
        >
          <div
            className="initiative-card modal-content"
            onClick={(e) => e.stopPropagation()}
          >
            <h3>Answer Analysis</h3>
            <p>Question has been moved to answered.</p>
            {analysisModal.analysis && (
              <p>
                {typeof analysisModal.analysis === "string"
                  ? analysisModal.analysis
                  : JSON.stringify(analysisModal.analysis)}
              </p>
            )}
            {analysisModal.suggestions && analysisModal.suggestions.length > 0 && (
              <>
                <p>Suggested tasks:</p>
                <ul>
                  {analysisModal.suggestions.map((s, i) => (
                    <li key={i}>
                      <label>
                        <input
                          type="checkbox"
                          checked={analysisModal.selected.includes(s)}
                          onChange={() => toggleSuggestion(s)}
                        />
                        {s}
                      </label>
                    </li>
                  ))}
                </ul>
              </>
            )}
            <div className="modal-actions">
              <button
                className="generator-button"
                onClick={() => {
                  draftReply(
                    analysisModal.idx,
                    analysisModal.name,
                    analysisModal.selected,
                  );
                  setAnalysisModal(null);
                }}
              >
                Draft Reply
              </button>
              {analysisModal.suggestions.length > 0 && (
                <button
                  className="generator-button"
                  onClick={async () => {
                    await createTasksFromAnalysis(
                      analysisModal.name,
                      analysisModal.selected,
                    );
                    setAnalysisModal(null);
                  }}
                >
                  Add Selected Tasks
                </button>
              )}
              <button
                className="generator-button"
                onClick={() => setAnalysisModal(null)}
              >
                Close
              </button>
            </div>
          </div>
        </div>
      )}
      {recipientModal && (
        <div
          className="modal-overlay"
          onClick={() => setRecipientModal(null)}
        >
            <div
              className="initiative-card modal-content"
              onClick={(e) => e.stopPropagation()}
            >
              <h3>Select Contacts</h3>
              <select
                multiple
                className="generator-input"
                value={recipientModal.selected}
                onChange={(e) =>
                  setRecipientModal((m) => ({
                    ...m,
                    selected: Array.from(
                      e.target.selectedOptions,
                      (o) => o.value
                    ),
                  }))
                }
              >
                {recipientModal.options.map((name) => (
                  <option key={name} value={name}>
                    {name}
                  </option>
                ))}
              </select>
              <div className="modal-actions">
                <button
                  className="generator-button"
                  onClick={() => {
                    recipientModal.onConfirm(recipientModal.selected);
                    setRecipientModal(null);
                  }}
                >
                  Confirm
                </button>
                <button
                  className="generator-button"
                  onClick={() => setRecipientModal(null)}
                >
                  Cancel
                </button>
              </div>
            </div>
          </div>
        )}
        {emailDraft && (
          <div
            className="modal-overlay"
            onClick={() => {
              setEmailDraft(null);
              setEditingDraft(false);
              setDraftQueue([]);
              setDraftIndex(0);
            }}
          >
            <div
              className="initiative-card modal-content"
              onClick={(e) => e.stopPropagation()}
            >
              {generatingEmail ? (
                <p>Generating...</p>
               ) : active === "status" ? (
          <ProjectStatus questions={questions} />
        ) : (
          <>
                  {draftQueue.length > 1 && (
                    <p>
                      Draft {draftIndex + 1} of {draftQueue.length}
                    </p>
                  )}
                  {editingDraft ? (
                    <>
                      <input
                        className="generator-input"
                        value={emailDraft.subject}
                        onChange={(e) =>
                          setEmailDraft((d) => ({
                            ...d,
                            subject: e.target.value,
                          }))
                        }
                      />
                      <textarea
                        className="generator-input"
                        rows={10}
                        value={emailDraft.body}
                        onChange={(e) =>
                          setEmailDraft((d) => ({
                            ...d,
                            body: e.target.value,
                          }))
                        }
                      />
                    </>
                   ) : active === "status" ? (
          <ProjectStatus questions={questions} />
        ) : (
          <>
                      <h3>{emailDraft.subject}</h3>
                      <pre style={{ whiteSpace: "pre-wrap" }}>{emailDraft.body}</pre>
                    </>
                  )}
                  <div className="modal-actions">
                    <button
                      className="generator-button"
                      onClick={() => setEditingDraft((e) => !e)}
                    >
                      {editingDraft ? "Done" : "Edit Draft"}
                    </button>
                    <button
                      className="generator-button"
                      onClick={sendEmail}
                    >
                      Send with Gmail
                    </button>
                    <button
                      className="generator-button"
                      onClick={copyDraft}
                    >
                      Copy Draft
                    </button>
                  </div>
                </>
              )}
            </div>
          </div>
        )}
        {editData && (
          <div className="modal-overlay" onClick={() => setEditData(null)}>
            <div
              className="initiative-card modal-content"
              onClick={(e) => e.stopPropagation()}
            >
            <h3>Edit Contact</h3>
            <label>
              Name:
              <input
                className="generator-input"
                value={editData.name}
                onChange={(e) =>
                  setEditData((d) => ({ ...d, name: e.target.value }))
                }
              />
            </label>
            <label>
              Role:
              <input
                className="generator-input"
                value={editData.role}
                onChange={(e) =>
                  setEditData((d) => ({ ...d, role: e.target.value }))
                }
              />
            </label>
            <label>
              Email:
              <input
                className="generator-input"
                value={editData.email}
                onChange={(e) =>
                  setEditData((d) => ({ ...d, email: e.target.value }))
                }
              />
            </label>
            <div className="modal-actions">
              <button className="generator-button" onClick={saveEditContact}>
                Save
              </button>
              <button
                className="generator-button"
                onClick={() => setEditData(null)}
              >
                Cancel
              </button>
            </div>
          </div>
        </div>
      )}
      {showSummary && (
        <div className="modal-overlay" onClick={() => setShowSummary(false)}>
          <div className="initiative-card modal-content" onClick={(e) => e.stopPropagation()}>
            <h3>Summary</h3>
            <p>{summary}</p>
            <button className="generator-button" onClick={() => setShowSummary(false)}>
              Close
            </button>
          </div>
        </div>
      )}
    </div>
  );
};

export default DiscoveryHub;
<|MERGE_RESOLUTION|>--- conflicted
+++ resolved
@@ -872,16 +872,12 @@
             </div>
           </div>
          ) : active === "status" ? (
-<<<<<<< HEAD
           <ProjectStatus
             questions={questions}
             contacts={contacts}
             setContacts={setContacts}
             emailConnected={emailConnected}
           />
-=======
-          <ProjectStatus questions={questions} />
->>>>>>> 6edb8282
         ) : (
           <>
             <div className="filter-bar">
