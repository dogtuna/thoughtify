import { useEffect, useState, useMemo } from "react";
import ReactDOM from "react-dom";
import { useSearchParams, useNavigate } from "react-router-dom";
import { onAuthStateChanged } from "firebase/auth";
import { auth, db, functions, appCheck } from "../firebase";
import {
  doc,
  getDoc,
  collection,
  addDoc,
  serverTimestamp,
  onSnapshot,
  updateDoc,
  deleteDoc,
} from "firebase/firestore";
import { httpsCallable } from "firebase/functions";
import { getToken as getAppCheckToken } from "firebase/app-check";
import { loadInitiative, saveInitiative } from "../utils/initiatives";
import ai, { generate } from "../ai";
import { classifyTask } from "../utils/taskUtils";
import ProjectStatus from "./ProjectStatus.jsx";
import PastUpdateView from "./PastUpdateView.jsx";
import "./AIToolsGenerators.css";
import "./DiscoveryHub.css";

const Zap = (props) => (
  <svg
    xmlns="http://www.w3.org/2000/svg"
    width="24"
    height="24"
    viewBox="0 0 24 24"
    fill="none"
    stroke="currentColor"
    strokeWidth="2"
    strokeLinecap="round"
    strokeLinejoin="round"
    {...props}
  >
    <polygon points="13 2 3 14 12 14 11 22 21 10 12 10 13 2" />
  </svg>
);

const Layers = (props) => (
  <svg
    xmlns="http://www.w3.org/2000/svg"
    width="24"
    height="24"
    viewBox="0 0 24 24"
    fill="none"
    stroke="currentColor"
    strokeWidth="2"
    strokeLinecap="round"
    strokeLinejoin="round"
    {...props}
  >
    <polygon points="12 2 2 7 12 12 22 7 12 2" />
    <polyline points="2 17 12 22 22 17" />
    <polyline points="2 12 12 17 22 12" />
  </svg>
);

const colorPalette = [
  "#f8d7da",
  "#d1ecf1",
  "#d4edda",
  "#fff3cd",
  "#cce5ff",
  "#e2ccff",
];

const normalizeContacts = (value) => {
  if (!value) return [];
  return Array.isArray(value) ? value : [value];
};

const DiscoveryHub = () => {
  const [searchParams] = useSearchParams();
  const initiativeId = searchParams.get("initiativeId");
  const [questions, setQuestions] = useState([]);
  const [contacts, setContacts] = useState([]);
  const [documents, setDocuments] = useState([]);
  const [projectTasks, setProjectTasks] = useState([]);
  const [contactFilter, setContactFilter] = useState("");
  const [statusFilter, setStatusFilter] = useState("");
  const [groupBy, setGroupBy] = useState("");
  const [taskStatusFilter, setTaskStatusFilter] = useState("all");
  const [taskProjectFilter, setTaskProjectFilter] = useState("all");
  const [taskContactFilter, setTaskContactFilter] = useState("all");
  const [synergyQueue, setSynergyQueue] = useState([]);
  const [synergyIndex, setSynergyIndex] = useState(0);
  const [synergyText, setSynergyText] = useState("");
  const [prioritized, setPrioritized] = useState(null);
  const [isPrioritizing, setIsPrioritizing] = useState(false);
  const [selected, setSelected] = useState([]);
  const [selectMode, setSelectMode] = useState(false);
  const [uid, setUid] = useState(null);
  const [loaded, setLoaded] = useState(false);
  const [active, setActive] = useState("questions");
  const [summary, setSummary] = useState("");
  const [showSummary, setShowSummary] = useState(false);
  const [openDropdown, setOpenDropdown] = useState(null);
  const [menu, setMenu] = useState(null);
  const [focusRole, setFocusRole] = useState("");
  const [editData, setEditData] = useState(null);
  const [emailConnected, setEmailConnected] = useState(false);
  const [emailDraft, setEmailDraft] = useState(null);
  const [generatingEmail, setGeneratingEmail] = useState(false);
  const [editingDraft, setEditingDraft] = useState(false);
  const [draftQueue, setDraftQueue] = useState([]);
  const [draftIndex, setDraftIndex] = useState(0);
  const [recipientModal, setRecipientModal] = useState(null);
  const [analysisModal, setAnalysisModal] = useState(null);
  const [answerDrafts, setAnswerDrafts] = useState({});
  const [analyzing, setAnalyzing] = useState(false);
  const [projectName, setProjectName] = useState("");
  const [businessGoal, setBusinessGoal] = useState("");
  const [statusHistory, setStatusHistory] = useState("");
  const [audienceProfile, setAudienceProfile] = useState("");
  const [projectConstraints, setProjectConstraints] = useState("");
  const [viewingStatus, setViewingStatus] = useState("");
  const navigate = useNavigate();

  const tagStyles = {
    email: "bg-green-500/20 text-green-300",
    call: "bg-sky-500/20 text-sky-300",
    meeting: "bg-orange-500/20 text-orange-300",
    research: "bg-fuchsia-500/20 text-fuchsia-300",
    default: "bg-gray-500/20 text-gray-300",
  };

  const taskProjects = useMemo(() => {
    const set = new Set();
    projectTasks.forEach((t) => {
      set.add(t.project || "General");
    });
    return Array.from(set);
  }, [projectTasks]);

  const taskContacts = useMemo(() => {
    const set = new Set();
    projectTasks.forEach((t) => {
      set.add(t.assignee || t.name || "Unassigned");
    });
    return Array.from(set);
  }, [projectTasks]);

  const displayedTasks = useMemo(() => {
    let tasks = projectTasks.filter(
      (t) => taskStatusFilter === "all" || (t.status || "open") === taskStatusFilter
    );
    if (taskProjectFilter !== "all") {
      tasks = tasks.filter(
        (t) => (t.project || "General") === taskProjectFilter
      );
    }
    if (taskContactFilter !== "all") {
      tasks = tasks.filter(
        (t) => (t.assignee || t.name || "Unassigned") === taskContactFilter
      );
    }
    return tasks;
  }, [projectTasks, taskStatusFilter, taskProjectFilter, taskContactFilter]);

  const taskSubTypeIcon = (subType) => {
    switch (subType) {
      case "meeting":
        return "🗓️";
      case "communication":
        return "📨";
      case "research":
        return "🔎";
      default:
        return "📝";
    }
  };

  const generateDraft = (recipients, questionObjs) => {
    const userName =
      auth.currentUser?.displayName || auth.currentUser?.email || "";
    const toNames = recipients.join(", ");
    const questionsText =
      questionObjs.length === 1
        ? questionObjs[0].text
        : questionObjs.map((q) => `- ${q.text}`).join("\n");
    const subject =
      questionObjs.length === 1
        ? `Clarification Needed: ${questionObjs[0].text}`
        : `Clarification Needed on ${questionObjs.length} Questions`;
    const body = `Hi ${toNames},\n\nWe're collecting information to ensure our work stays on track and would appreciate your input. Could you please answer the following ${
      questionObjs.length > 1 ? "questions" : "question"
    }?\n\n${questionsText}\n\nYour response will help us move forward.\n\nBest regards,\n${userName}`;
    return {
      subject,
      body,
      recipients,
      questionIds: questionObjs.map((q) => q.id),
    };
  };

  const showDraft = (draft) => {
    setGeneratingEmail(true);
    setEditingDraft(false);
    setEmailDraft({
      recipients: draft.recipients,
      questionIds: draft.questionIds,
    });
    setTimeout(() => {
      setEmailDraft(draft);
      setGeneratingEmail(false);
    }, 500);
  };

  const startDraftQueue = (drafts) => {
    setDraftQueue(drafts);
    setDraftIndex(0);
    showDraft(drafts[0]);
  };

  const nextDraft = () => {
    if (draftIndex < draftQueue.length - 1) {
      const next = draftIndex + 1;
      setDraftIndex(next);
      showDraft(draftQueue[next]);
    } else {
      setEmailDraft(null);
      setDraftQueue([]);
      setDraftIndex(0);
    }
  };

  useEffect(() => {
    try {
      const hist = JSON.parse(
        localStorage.getItem(`projectStatusHistory:${initiativeId}`) || "[]"
      );
      setStatusHistory(hist);
    } catch (err) {
      console.error("load status history", err);
    }
  }, [initiativeId]);

  useEffect(() => {
    document.body.classList.toggle("pulsing", analyzing);
    return () => document.body.classList.remove("pulsing");
  }, [analyzing]);

  const openRecipientModal = (options, onConfirm) => {
    setRecipientModal({ options, selected: [], onConfirm });
  };

  const draftEmail = (q) => {
    if (!emailConnected) {
      if (window.confirm("Connect your Gmail account in settings?")) {
        navigate("/settings");
      }
      return;
    }
    if (!auth.currentUser) {
      alert("Please log in to draft emails.");
      console.warn("auth.currentUser is null when drafting email");
      return;
    }
    const targets = q.contacts || [];
    if (!targets.length) return;
    const handleSelection = (chosen) => {
      if (!chosen.length) return;
      const drafts = chosen.map((name) =>
        generateDraft([name], [{ text: q.question, id: q.id }])
      );
      startDraftQueue(drafts);
    };
    if (targets.length === 1) {
      handleSelection(targets);
    } else {
      openRecipientModal(targets, handleSelection);
    }
  };

  const sendEmail = async () => {
    if (!emailDraft) return;
    const emails = emailDraft.recipients
      .map((n) => contacts.find((c) => c.name === n)?.email)
      .filter((e) => e);
    if (!emails.length) {
      alert("Missing email address for selected contact");
      return;
    }
    try {
      if (appCheck) {
        await getAppCheckToken(appCheck);
      }
      await auth.currentUser.getIdToken(true);
      const callable = httpsCallable(functions, "sendQuestionEmail");
      await callable({
        provider: "gmail",
        recipientEmail: emails.join(","),
        subject: emailDraft.subject,
        message: emailDraft.body,
        questionId: emailDraft.questionIds[0],
      });
      for (const idx of emailDraft.questionIds) {
        await markAsked(idx, emailDraft.recipients);
      }
      alert("Email sent");
      nextDraft();
    } catch (err) {
      console.error("sendEmail error", err);
      alert("Error sending email");
    }
  };

  const copyDraft = () => {
    if (emailDraft && navigator.clipboard) {
      navigator.clipboard.writeText(
        `${emailDraft.subject}\n\n${emailDraft.body}`
      );
      nextDraft();
    }
  };

  const analyzeAnswer = async (question, text) => {
    try {
      const contextPieces = [];
      if (projectName) contextPieces.push(`Project Name: ${projectName}`);
      if (businessGoal) contextPieces.push(`Business Goal: ${businessGoal}`);
      if (audienceProfile)
        contextPieces.push(`Audience Profile: ${audienceProfile}`);
      if (projectConstraints)
        contextPieces.push(`Project Constraints: ${projectConstraints}`);
      if (contacts.length) {
        contextPieces.push(
          `Key Contacts: ${contacts
            .map((c) => `${c.name}${c.role ? ` (${c.role})` : ""}`)
            .join(", ")}`
        );
      }
      if (questions.length) {
          const qa = questions
            .map((q) => {
              const answers = Object.entries(q.answers || {})
                .map(([name, value]) => `${name}: ${value?.text || ""}`)
                .filter((s) => s.trim())
                .join("; ");
              return answers ? `${q.question} | ${answers}` : `${q.question}`;
            })
            .join("\n");
        contextPieces.push(`Existing Q&A:\n${qa}`);
      }
      if (documents.length) {
        const docs = documents
          .map((d) => `${d.name}:\n${d.content}`)
          .join("\n");
        contextPieces.push(`Source Materials:\n${docs}`);
      }
      const projectContext = contextPieces.join("\n\n");

      // --- MODIFICATION: Updated prompt for sub-task classification ---
      const prompt = `You are an expert Instructional Designer and Performance Consultant. You are analyzing a stakeholder's answer to a specific discovery question. Your goal is to understand what this answer means for the training project and to determine follow-up actions.

Project Context:
${projectContext}

Discovery Question:
${question}

Answer:
${text}

Please provide a JSON object with two fields:
- "analysis": a concise summary of what this answer reveals about the question in the context of the project.
- "suggestions": An array of objects for follow-up actions. Each object must have four string fields:
    1. "text": The follow-up action.
    2. "type": Either "question" for direct follow-ups or "task" for internal actions.
    3. "assignee": The name of the person or team to address (e.g., "Jessica Bell", "Engineering Team"), or "Project Manager" for internal tasks.
    4. "subType": For tasks, classify their nature. Use "meeting" for scheduling discussions, "communication" for sending emails/chats, or "research" for verification, data analysis, or finding documents. For questions, this can be "communication".

Respond ONLY in this JSON format:
{"analysis": "...", "suggestions": [{"text": "...", "type": "...", "assignee": "...", "subType": "..."}, ...]}`;

      const { text: res } = await ai.generate(prompt);
      
      const parseResponse = (str) => {
        const parsed = JSON.parse(str);
        const analysis =
          typeof parsed.analysis === "string"
            ? parsed.analysis
            : JSON.stringify(parsed.analysis);
        
        const suggestions = Array.isArray(parsed.suggestions)
          ? parsed.suggestions.filter(
              (s) =>
                s &&
                typeof s.text === "string" &&
                typeof s.type === "string" &&
                typeof s.assignee === "string" &&
                typeof s.subType === "string"
            )
          : [];
        
        return { analysis, suggestions };
      };

      if (typeof res === "string") {
        try {
          return parseResponse(res);
        } catch {
          const match = res.match(/\{[\s\S]*\}/);
          if (match) {
            try {
              return parseResponse(match[0]);
            } catch {
              // fall through
            }
          }
          return { analysis: res.trim(), suggestions: [] };
        }
      }
      return { analysis: "Unexpected response format.", suggestions: [] };
    } catch (err) {
      console.error("analyzeAnswer error", err);
      return {
        analysis: "Analysis could not be generated.",
        suggestions: [],
      };
    }
  };

  const draftReply = (idx, name, suggestions) => {
    const userName =
      auth.currentUser?.displayName || auth.currentUser?.email || "";
    const toNames = name;
    let body = `Hi ${toNames},\n\nThank you for the information.\n`;
    if (suggestions.length) {
      const suggestionTexts = suggestions.map(s => s.text);
      body += `Could you also provide the following: ${suggestionTexts.join(", ")}?\n\n`;
    }
    body += `Best regards,\n${userName}`;
    const draft = {
      subject: "Thank you for the information",
      body,
      recipients: [name],
      questionIds: [idx],
    };
    startDraftQueue([draft]);
  };


  const createTasksFromAnalysis = async (name, suggestions) => {
    if (!uid || !initiativeId || !suggestions.length) return;
    
    const questionsToAdd = [];
    const tasksToAdd = [];

    try {
      for (const s of suggestions) {
        if (s.type === 'question') {
          const contactExists = contacts.some(c => c.name === s.assignee);
          const assignedContact = contactExists ? s.assignee : name;
          
          questionsToAdd.push({
            question: s.text,
            contacts: assignedContact ? [assignedContact] : [],
            answers: {},
            asked: assignedContact ? { [assignedContact]: false } : {},
          });
        } else {
          const tag = await classifyTask(s.text);
          // --- MODIFICATION: Save assignee and subType with the task ---
          tasksToAdd.push({
            name,
            message: s.text,
            assignee: s.assignee || "Unassigned",
            subType: s.subType || "task",
            status: "open",
            createdAt: serverTimestamp(),
            tag,
          });
        }
      }

      if (tasksToAdd.length > 0) {
        const tasksCollection = collection(db, "users", uid, "initiatives", initiativeId, "tasks");
        await Promise.all(
          tasksToAdd.map((taskData) => addDoc(tasksCollection, taskData))
        );
      }

      if (questionsToAdd.length > 0) {
        setQuestions((prevQuestions) => {
          const updatedQuestions = [...prevQuestions, ...questionsToAdd];
          if (uid) {
            saveInitiative(uid, initiativeId, {
              clarifyingQuestions: updatedQuestions.map((q) => ({ question: q.question })),
              clarifyingContacts: Object.fromEntries(updatedQuestions.map((qq, i) => [i, qq.contacts])),
              clarifyingAnswers: updatedQuestions.map((qq) => qq.answers),
              clarifyingAsked: updatedQuestions.map((qq) => qq.asked),
            });
          }
          return updatedQuestions;
        });
      }
    } catch (err) {
      console.error("createTasksFromAnalysis error", err);
    }
  };

  const updateTaskStatus = async (id, status, extra = {}) => {
    if (!uid || !initiativeId) return;
    try {
      await updateDoc(
        doc(db, "users", uid, "initiatives", initiativeId, "tasks", id),
        { status, statusChangedAt: serverTimestamp(), ...extra }
      );
      const ids = JSON.parse(text.trim());
      const ordered = ids
        .map((id) => displayedTasks.find((t) => t.id === id))
        .filter(Boolean);
      setPrioritized(ordered.length ? ordered : [...displayedTasks]);
    } catch (err) {
      console.error("updateTaskStatus error", err);
    }
    setPrioritized(null);
  };

  const completeTask = (id) => updateTaskStatus(id, "completed");
  const scheduleTask = (id) => updateTaskStatus(id, "scheduled");
  const deleteTask = async (id) => {
    if (!uid || !initiativeId) return;
    try {
      await deleteDoc(
        doc(db, "users", uid, "initiatives", initiativeId, "tasks", id)
      );
    } catch (err) {
      console.error("deleteTask error", err);
    }
  };

  const computeBundles = () => {
    const map = {};
    displayedTasks.forEach((t) => {
      const key = `${t.project || "General"}-${t.subType || "other"}-${t.assignee || ""}`;
      if (!map[key]) map[key] = [];
      map[key].push(t);
    });
    return Object.values(map).filter((b) => b.length > 1);
  };

  const startSynergy = async () => {
    const bundles = computeBundles();
    const proposals = [];
    for (const b of bundles) {
      try {
        const { text } = await generate(
          `Combine the following tasks into one task description:\n${b
            .map((t) => `- ${t.message}`)
            .join("\n")}`
        );
        proposals.push({ bundle: b, text: text.trim() });
      } catch (err) {
        console.error("synergize", err);
        proposals.push({ bundle: b, text: b.map((t) => t.message).join(" ") });
      }
    }
    if (proposals.length) {
      setSynergyQueue(proposals);
      setSynergyIndex(0);
      setSynergyText(proposals[0].text);
    }
  };

  const nextSynergy = () => {
    const next = synergyIndex + 1;
    if (next < synergyQueue.length) {
      setSynergyIndex(next);
      setSynergyText(synergyQueue[next].text);
    } else {
      setSynergyQueue([]);
      setSynergyIndex(0);
      setSynergyText("");
    }
  };

  const handleSynergize = async (bundle, message) => {
    if (!uid || !initiativeId || !bundle.length) return;
    const [first, ...rest] = bundle;
    await updateDoc(
      doc(db, "users", uid, "initiatives", initiativeId, "tasks", first.id),
      { message }
    );
    for (const t of rest) {
      await deleteDoc(
        doc(db, "users", uid, "initiatives", initiativeId, "tasks", t.id)
      );
    }
    nextSynergy();
  };

  const startPrioritize = async () => {
    setIsPrioritizing(true);
    try {
      const { text } = await generate(
        `Order the following tasks by priority and return a JSON array of ids in order:\n${displayedTasks
          .map((t) => `${t.id}: ${t.message}`)
          .join("\n")}`
      );
      const ids = JSON.parse(text.trim());
      const ordered = ids
        .map((id) => displayedTasks.find((t) => t.id === id))
        .filter(Boolean);
      setPrioritized(ordered.length ? ordered : [...displayedTasks]);
    } catch (err) {
      console.error("prioritize", err);
      setPrioritized([...displayedTasks]);
    } finally {
      setIsPrioritizing(false);
    }
  };

  const movePriority = (index, delta) => {
    setPrioritized((prev) => {
      const arr = [...prev];
      const next = index + delta;
      if (next < 0 || next >= arr.length) return arr;
      const tmp = arr[index];
      arr[index] = arr[next];
      arr[next] = tmp;
      return arr;
    });
  };

  const savePrioritized = async () => {
    if (!uid || !initiativeId || !prioritized) return;
    for (let i = 0; i < prioritized.length; i++) {
      await updateDoc(
        doc(db, "users", uid, "initiatives", initiativeId, "tasks", prioritized[i].id),
        { order: i }
      );
    }
    setPrioritized(null);
  };

  const renderTaskCard = (t, actionButtons) => {
    const contact = t.assignee || t.name || "Unassigned";
    const project = t.project || projectName || "General";
    return (
      <div
        key={t.id}
        className="bg-gray-800/50 backdrop-blur-xl border border-gray-700 rounded-xl p-4 space-y-3"
      >
        <div className="flex justify-between items-center">
          <div className="flex gap-2">
            <span className="font-semibold">{contact}</span>
            <span className="text-sm text-gray-400">{project}</span>
          </div>
          {t.tag && (
            <span
              className={`px-2 py-0.5 text-xs font-semibold rounded-full ${
                tagStyles[t.tag] || tagStyles.default
              }`}
            >
              {t.tag}
            </span>
          )}
        </div>
        <p className="text-gray-200">{t.message}</p>
        <div className="flex gap-2">{actionButtons}</div>
      </div>
    );
  };

  const completeTask = (id) => updateTaskStatus(id, "completed");
  const scheduleTask = (id) => updateTaskStatus(id, "scheduled");
  const deleteTask = async (id) => {
    if (!uid || !initiativeId) return;
    try {
      await deleteDoc(
        doc(db, "users", uid, "initiatives", initiativeId, "tasks", id)
      );
    } catch (err) {
      console.error("deleteTask error", err);
    }
  };

  const computeBundles = () => {
    const map = {};
    displayedTasks.forEach((t) => {
      const key = `${t.project || "General"}-${t.subType || "other"}-${t.assignee || ""}`;
      if (!map[key]) map[key] = [];
      map[key].push(t);
    });
    return Object.values(map).filter((b) => b.length > 1);
  };

  const startSynergy = async () => {
    const bundles = computeBundles();
    const proposals = [];
    for (const b of bundles) {
      try {
        const { text } = await generate(
          `Combine the following tasks into one task description:\n${b
            .map((t) => `- ${t.message}`)
            .join("\n")}`
        );
        proposals.push({ bundle: b, text: text.trim() });
      } catch (err) {
        console.error("synergize", err);
        proposals.push({ bundle: b, text: b.map((t) => t.message).join(" ") });
      }
    }
    if (proposals.length) {
      setSynergyQueue(proposals);
      setSynergyIndex(0);
      setSynergyText(proposals[0].text);
    }
  };

  const nextSynergy = () => {
    const next = synergyIndex + 1;
    if (next < synergyQueue.length) {
      setSynergyIndex(next);
      setSynergyText(synergyQueue[next].text);
    } else {
      setSynergyQueue([]);
      setSynergyIndex(0);
      setSynergyText("");
    }
  };

  const handleSynergize = async (bundle, message) => {
    if (!uid || !initiativeId || !bundle.length) return;
    const [first, ...rest] = bundle;
    await updateDoc(
      doc(db, "users", uid, "initiatives", initiativeId, "tasks", first.id),
      { message }
    );
    for (const t of rest) {
      await deleteDoc(
        doc(db, "users", uid, "initiatives", initiativeId, "tasks", t.id)
      );
    }
    nextSynergy();
  };

  const startPrioritize = async () => {
    setIsPrioritizing(true);
    try {
      const { text } = await generate(
        `Order the following tasks by priority and return a JSON array of ids in order:\n${displayedTasks
          .map((t) => `${t.id}: ${t.message}`)
          .join("\n")}`
      );
      const ids = JSON.parse(text.trim());
      const ordered = ids
        .map((id) => displayedTasks.find((t) => t.id === id))
        .filter(Boolean);
      setPrioritized(ordered.length ? ordered : [...displayedTasks]);
    } catch (err) {
      console.error("prioritize", err);
      setPrioritized([...displayedTasks]);
    } finally {
      setIsPrioritizing(false);
    }
  };

  const movePriority = (index, delta) => {
    setPrioritized((prev) => {
      const arr = [...prev];
      const next = index + delta;
      if (next < 0 || next >= arr.length) return arr;
      const tmp = arr[index];
      arr[index] = arr[next];
      arr[next] = tmp;
      return arr;
    });
  };

  const savePrioritized = async () => {
    if (!uid || !initiativeId || !prioritized) return;
    for (let i = 0; i < prioritized.length; i++) {
      await updateDoc(
        doc(db, "users", uid, "initiatives", initiativeId, "tasks", prioritized[i].id),
        { order: i }
      );
    }
    setPrioritized(null);
  };

  const renderTaskCard = (t, actionButtons) => {
    const contact = t.assignee || t.name || "Unassigned";
    const project = t.project || projectName || "General";
    return (
      <div key={t.id} className="initiative-card space-y-3">
        <div className="flex justify-between items-center">
          <div className="flex gap-2">
            <span className="font-semibold">{contact}</span>
            <span className="text-sm opacity-75">{project}</span>
          </div>
          {t.tag && (
            <span
              className={`px-2 py-0.5 text-xs font-semibold rounded-full ${
                tagStyles[t.tag] || tagStyles.default
              }`}
            >
              {t.tag}
            </span>
          )}
        </div>
        <p>{t.message}</p>
        <div className="flex gap-2">{actionButtons}</div>
      </div>
    );
  };

  const handleAnswerSubmit = async (idx, name) => {
    const key = `${idx}-${name}`;
    const text = (answerDrafts[key] || "").trim();
    if (!text) return;
      updateAnswer(idx, name, text);
    setAnswerDrafts((prev) => {
      const next = { ...prev };
      delete next[key];
      return next;
    });
    setAnalyzing(true);
    const result = await analyzeAnswer(questions[idx]?.question || "", text);
    setAnalyzing(false);
    setAnalysisModal({ idx, name, ...result, selected: result.suggestions });
  };

  const toggleSuggestion = (suggestionObject) => {
    setAnalysisModal((prev) => {
      const isSelected = prev.selected.some(item => item.text === suggestionObject.text);
      let newSelected;
      if (isSelected) {
        newSelected = prev.selected.filter((item) => item.text !== suggestionObject.text);
      } else {
        newSelected = [...prev.selected, suggestionObject];
      }
      return { ...prev, selected: newSelected };
    });
  };

  useEffect(() => {
    const unsubscribe = onAuthStateChanged(auth, async (user) => {
      if (user) {
        setUid(user.uid);
        const tokenSnap = await getDoc(
          doc(db, "users", user.uid, "emailTokens", "gmail")
        );
        setEmailConnected(tokenSnap.exists());
        if (initiativeId) {
          const init = await loadInitiative(user.uid, initiativeId);
          setProjectName(init?.projectName || "");
          setBusinessGoal(init?.businessGoal || "");
          setAudienceProfile(init?.audienceProfile || "");
          setProjectConstraints(init?.projectConstraints || "");
          const contactsInit = (init?.keyContacts || []).map((c, i) => ({
            ...c,
            color: colorPalette[i % colorPalette.length],
          }));
          setContacts(contactsInit);
          const qs = (init?.clarifyingQuestions || []).map((q, idx) => {
            const contactValue =
              init?.clarifyingContacts?.[idx] ?? q.stakeholders ?? [];
            const names = normalizeContacts(contactValue).map((c) => {
              const match = contactsInit.find(
                (k) => k.role === c || k.name === c
              );
              return match?.name || c;
            });
            const askedData = init?.clarifyingAsked?.[idx] || {};
            const asked = {};
            names.forEach((n) => {
              if (typeof askedData === "object") {
                asked[n] = !!askedData[n];
              } else {
                asked[n] = !!askedData;
              }
            });
            const rawAnswers = init?.clarifyingAnswers?.[idx] || {};
            const dateMap = init?.clarifyingAnswerDates?.[idx] || {};
            const answers = {};
            Object.entries(rawAnswers).forEach(([n, v]) => {
              if (v && typeof v === "object" && "text" in v) {
                answers[n] = v;
              } else {
                answers[n] = {
                  text: v,
                  timestamp: dateMap[n] || null,
                };
              }
            });
            return {
              question: typeof q === "string" ? q : q.question,
              contacts: names,
              answers,
              asked,
              id: idx,
            };
          });
          setQuestions(qs);
          setDocuments(init?.sourceMaterials || []);
        }
        setLoaded(true);
      } else {
        setLoaded(true);
      }
    });
    return () => unsubscribe();
  }, [initiativeId]);

  useEffect(() => {
    if (!uid || !initiativeId) return;
    const tasksRef = collection(
      db,
      "users",
      uid,
      "initiatives",
      initiativeId,
      "tasks",
    );
    const unsub = onSnapshot(tasksRef, (snap) => {
      const list = snap.docs.map((d) => ({ id: d.id, ...d.data() }));
      setProjectTasks(list);
    });
    return () => unsub();
  }, [uid, initiativeId]);

  const updateAnswer = (idx, name, value) => {
    setQuestions((prev) => {
      const updated = [...prev];
      const q = updated[idx];
      q.answers = {
        ...q.answers,
        [name]: { text: value, timestamp: new Date().toISOString() },
      };
      if (value && !q.asked[name]) {
        q.asked[name] = true;
      }
      if (uid) {
        saveInitiative(uid, initiativeId, {
          clarifyingAnswers: updated.map((qq) => qq.answers),
          clarifyingAsked: updated.map((qq) => qq.asked),
        });
      }
      return updated;
    });
  };

  const addContact = () => {
    const name = prompt("Contact name?");
    if (!name) return null;
    const role = prompt("Contact role? (optional)") || "";
    const email = prompt("Contact email? (optional)") || "";
    const color = colorPalette[contacts.length % colorPalette.length];
    const newContact = { role, name, email, color };
    const updated = [...contacts, newContact];
    setContacts(updated);
    if (uid) {
      saveInitiative(uid, initiativeId, {
        keyContacts: updated.map(({ name, role, email }) => ({
          name,
          role,
          email,
        })),
      });
    }
    return name;
  };

  const addContactToQuestion = (idx, name) => {
    setQuestions((prev) => {
      const updated = [...prev];
      const q = updated[idx];
      if (!q.contacts.includes(name)) {
        q.contacts = [...q.contacts, name];
        q.asked = { ...q.asked, [name]: false };
      }
      if (uid) {
        saveInitiative(uid, initiativeId, {
          clarifyingContacts: Object.fromEntries(
            updated.map((qq, i) => [i, qq.contacts])
          ),
          clarifyingAsked: updated.map((qq) => qq.asked),
        });
      }
      return updated;
    });
  };

  const removeContactFromQuestion = (idx, name) => {
    setQuestions((prev) => {
      const updated = [...prev];
      const q = updated[idx];
      q.contacts = q.contacts.filter((r) => r !== name);
      if (q.answers[name]) {
        delete q.answers[name];
      }
      if (q.asked[name] !== undefined) {
        delete q.asked[name];
      }
      if (uid) {
        saveInitiative(uid, initiativeId, {
          clarifyingContacts: Object.fromEntries(
            updated.map((qq, i) => [i, qq.contacts])
          ),
          clarifyingAnswers: updated.map((qq) => qq.answers),
          clarifyingAsked: updated.map((qq) => qq.asked),
        });
      }
      return updated;
    });
  };

  const editQuestion = (idx) => {
    const current = questions[idx]?.question || "";
    const revised = prompt("Edit question", current);
    if (!revised || revised === current) return;
    setQuestions((prev) => {
      const updated = [...prev];
      updated[idx].question = revised;
      if (uid) {
        saveInitiative(uid, initiativeId, {
          clarifyingQuestions: updated.map((q) => ({ question: q.question })),
        });
      }
      return updated;
    });
  };

  const deleteQuestion = (idx) => {
    if (!window.confirm("Delete this question?")) return;
    setQuestions((prev) => {
      const updated = prev.filter((_, i) => i !== idx);
      if (uid) {
        saveInitiative(uid, initiativeId, {
          clarifyingQuestions: updated.map((q) => ({ question: q.question })),
          clarifyingContacts: Object.fromEntries(
            updated.map((qq, i) => [i, qq.contacts])
          ),
          clarifyingAnswers: updated.map((qq) => qq.answers),
          clarifyingAsked: updated.map((qq) => qq.asked),
        });
      }
      return updated;
    });
  };

  const handleContactSelect = (idx, value) => {
    if (value === "__add__") {
      const newName = addContact();
      if (newName) addContactToQuestion(idx, newName);
    } else if (value) {
      addContactToQuestion(idx, value);
    }
  };

  const markAsked = async (idx, names = []) => {
    const text = questions[idx]?.question || "";
    let updatedQuestions = questions;
    setQuestions((prev) => {
      const updated = [...prev];
      const q = updated[idx];
      if (q) {
        const targets = names.length ? names : q.contacts;
        targets.forEach((n) => {
          q.asked[n] = true;
        });
      }
      updatedQuestions = updated;
      return updated;
    });
    if (uid) {
      const askedArray = updatedQuestions.map((qq) => qq?.asked || {});
      await saveInitiative(uid, initiativeId, {
        clarifyingAsked: askedArray,
      });
    }
    return text;
  };

  const handleDocFiles = async (files) => {
    const newDocs = [];
    for (const file of Array.from(files)) {
      const content = await file.text();
      newDocs.push({ name: file.name, content, addedAt: new Date().toISOString() });
    }
    setDocuments((prev) => {
      const updated = [...prev, ...newDocs];
      if (uid) {
        saveInitiative(uid, initiativeId, { sourceMaterials: updated });
      }
      return updated;
    });
  };

  const handleDocInput = (e) => {
    if (e.target.files) handleDocFiles(e.target.files);
  };

  const handleDocDrop = (e) => {
    e.preventDefault();
    if (e.dataTransfer.files) handleDocFiles(e.dataTransfer.files);
  };

  const handleDocDragOver = (e) => {
    e.preventDefault();
  };

  const removeDocument = (idx) => {
    setDocuments((prev) => {
      const updated = prev.filter((_, i) => i !== idx);
      if (uid) {
        saveInitiative(uid, initiativeId, { sourceMaterials: updated });
      }
      return updated;
    });
  };

  const summarizeText = async (text) => {
    const context = `Project Name: ${projectName || "Unknown"}\nBusiness Goal: ${
      businessGoal || "Unknown"
    }`;
    const prompt = `${context}\n\nProvide a concise summary of the following document, describing how it impacts the project and highlighting any key or useful data points.\n\n${text}`;
    const { text: result } = await ai.generate(prompt);
    return result.trim();
  };

  const handleSummarize = async (text) => {
    setAnalyzing(true);
    try {
      const s = await summarizeText(text);
      setSummary(s);
    } catch (err) {
      console.error("Error summarizing document", err);
      setSummary("Failed to generate summary.");
    } finally {
      setShowSummary(true);
      setAnalyzing(false);
    }
  };

  const handleSummarizeAll = async () => {
    const combined = documents
      .map((d) => `Title: ${d.name}\n\n${d.content}`)
      .join("\n\n");
    await handleSummarize(combined);
  };

  const toggleSelect = (key) => {
    setSelected((prev) =>
      prev.includes(key) ? prev.filter((i) => i !== key) : [...prev, key]
    );
  };

  const askSelected = () => {
    if (!selected.length) return;
    const selections = selected.map((k) => {
      const parts = k.split("|");
      return {
        idx: parseInt(parts[0], 10),
        names: parts[2] ? parts[2].split(",") : [],
      };
    });
    const contactMap = {};
    selections.forEach((s) => {
      const q = questions[s.idx];
      const targets = s.names.length ? s.names : q.contacts;
      targets.forEach((n) => {
        if (!contactMap[n]) contactMap[n] = [];
        contactMap[n].push({ text: q.question, id: s.idx });
      });
    });
    const allContacts = Object.keys(contactMap);
    if (!allContacts.length) return;
    const handleSelection = (chosen) => {
      const drafts = chosen
        .map((name) =>
          contactMap[name] ? generateDraft([name], contactMap[name]) : null
        )
        .filter((d) => d && d.questionIds.length);
      if (!drafts.length) return;
      startDraftQueue(drafts);
      setSelected([]);
    };
    if (allContacts.length === 1) {
      handleSelection(allContacts);
    } else {
      openRecipientModal(allContacts, handleSelection);
    }
  };

  const sortUnassignedFirst = (arr) =>
    arr.sort((a, b) => {
      const aUn = a.contacts.length === 0;
      const bUn = b.contacts.length === 0;
      if (aUn && !bUn) return -1;
      if (!aUn && bUn) return 1;
      return a.idx - b.idx;
    });

  const getColor = (name) =>
    contacts.find((c) => c.name === name)?.color || "#e9ecef";

  const openContextMenu = (e, name, idx) => {
    e.preventDefault();
    e.stopPropagation();
    setMenu({ x: e.clientX, y: e.clientY, name, idx });
  };

  useEffect(() => {
    const close = () => setMenu(null);
    window.addEventListener("click", close);
    return () => window.removeEventListener("click", close);
  }, []);

  const startEditContact = (name) => {
    const contact = contacts.find((c) => c.name === name);
    if (!contact) return;
    setEditData({
      original: name,
      name: contact.name,
      role: contact.role,
      email: contact.email || "",
    });
  };

  const saveEditContact = () => {
    if (!editData) return;
    const { original, name, role, email } = editData;
    const idx = contacts.findIndex((c) => c.name === original);
    if (idx === -1) return;
    const updatedContacts = contacts.map((c, i) =>
      i === idx ? { ...c, name, role, email } : c
    );
    const updatedQuestions = questions.map((q) => {
      const newContacts = q.contacts.map((n) => (n === original ? name : n));
      const newAnswers = {};
      Object.entries(q.answers).forEach(([n, v]) => {
        newAnswers[n === original ? name : n] = v;
      });
      const newAsked = {};
      Object.entries(q.asked).forEach(([n, v]) => {
        newAsked[n === original ? name : n] = v;
      });
      return {
        ...q,
        contacts: newContacts,
        answers: newAnswers,
        asked: newAsked,
      };
    });
    setContacts(updatedContacts);
    setQuestions(updatedQuestions);
    if (uid) {
      saveInitiative(uid, initiativeId, {
        keyContacts: updatedContacts.map(({ name, role, email }) => ({
          name,
          role,
          email,
        })),
        clarifyingContacts: Object.fromEntries(
          updatedQuestions.map((qq, i) => [i, qq.contacts])
        ),
        clarifyingAnswers: updatedQuestions.map((qq) => qq.answers),
        clarifyingAsked: updatedQuestions.map((qq) => qq.asked),
      });
    }
    setEditData(null);
  };

  if (!loaded) {
    return (
      <div className="dashboard-container">
        <h2>Loading...</h2>
      </div>
    );
  }
  const statusLabel = (s) =>
    s === "toask" ? "To Ask" : s === "asked" ? "Asked" : "Answered";
  
  const items = [];
  questions.forEach((q, idx) => {
    const toAskNames = q.contacts.filter((n) => !q.asked[n]);
    if (toAskNames.length || q.contacts.length === 0) {
      items.push({ ...q, idx, contacts: toAskNames, status: "toask" });
    }
    const askedNames = q.contacts.filter(
      (n) => q.asked[n] && !(q.answers[n]?.text || "").trim()
    );
    if (askedNames.length) {
      items.push({ ...q, idx, contacts: askedNames, status: "asked" });
    }
    const answeredNames = q.contacts.filter((n) => (q.answers[n]?.text || "").trim());
    if (answeredNames.length) {
      items.push({ ...q, idx, contacts: answeredNames, status: "answered" });
    }
  });

  let filtered = items.filter(
    (q) =>
      (!contactFilter || q.contacts.includes(contactFilter)) &&
      (!statusFilter || q.status === statusFilter)
  );
  sortUnassignedFirst(filtered);

  let grouped = { All: filtered };
  if (groupBy === "contact") {
    grouped = {};
    filtered.forEach((q) => {
      const names = q.contacts.length ? q.contacts : ["Unassigned"];
      names.forEach((n) => {
        const qCopy = { ...q, contacts: [n] };
        grouped[n] = grouped[n] || [];
        grouped[n].push(qCopy);
      });
    });
    const ordered = {};
    if (grouped["Unassigned"]) {
      ordered["Unassigned"] = sortUnassignedFirst(grouped["Unassigned"]);
      delete grouped["Unassigned"];
    }
    Object.keys(grouped)
      .sort()
      .forEach((k) => {
        ordered[k] = sortUnassignedFirst(grouped[k]);
      });
    grouped = ordered;
  } else if (groupBy === "role") {
    grouped = {};
    filtered.forEach((q) => {
      const roles = q.contacts.length
        ? q.contacts.map(
            (n) => contacts.find((c) => c.name === n)?.role || "No Role"
          )
        : ["Unassigned"];
      const uniqueRoles = Array.from(new Set(roles));
      uniqueRoles.forEach((r) => {
        const label = r && r !== "" ? r : "No Role";
        const namesForRole = q.contacts.filter(
          (n) => (contacts.find((c) => c.name === n)?.role || "No Role") === r
        );
        const qCopy = { ...q, contacts: namesForRole };
        grouped[label] = grouped[label] || [];
        grouped[label].push(qCopy);
      });
    });
    const ordered = {};
    if (grouped["Unassigned"]) {
      ordered["Unassigned"] = sortUnassignedFirst(grouped["Unassigned"]);
      delete grouped["Unassigned"];
    }
    if (focusRole && grouped[focusRole]) {
      ordered[focusRole] = sortUnassignedFirst(grouped[focusRole]);
      delete grouped[focusRole];
    }
    Object.keys(grouped)
      .sort()
      .forEach((k) => {
        ordered[k] = sortUnassignedFirst(grouped[k]);
      });
    grouped = ordered;
  } else if (groupBy === "status") {
    grouped = {};
    filtered.forEach((q) => {
      const label = statusLabel(q.status);
      grouped[label] = grouped[label] || [];
      grouped[label].push(q);
    });
    Object.keys(grouped).forEach((k) => sortUnassignedFirst(grouped[k]));
  } else {
    grouped["All"] = sortUnassignedFirst(grouped["All"]);
  }

  return (
    <div className="dashboard-container discovery-hub">
      <aside className="sidebar">
        <h2>Discovery Hub</h2>
        <ul>
          <li
            className={active === "documents" ? "active" : ""}
            onClick={() => setActive("documents")}
          >
            Documents
          </li>
          <li className={active === "questions" ? "active" : ""}>
            <span
              className="questions"
              onClick={() => {
                setActive("questions");
                setStatusFilter("");
              }}
            >
              Questions
            </span>
            {active === "questions" && (
              <ul className="sub-menu">
                <li
                  className={statusFilter === "toask" ? "active" : ""}
                  onClick={() => setStatusFilter("toask")}
                >
                  Ask
                </li>
                <li
                  className={statusFilter === "asked" ? "active" : ""}
                  onClick={() => setStatusFilter("asked")}
                >
                  Asked
                </li>
                <li
                  className={statusFilter === "answered" ? "active" : ""}
                  onClick={() => setStatusFilter("answered")}
                >
                  Answered
                </li>
              </ul>
            )}
          </li>
          <li className={active === "tasks" ? "active" : ""}>
            <span
              onClick={() => setActive("tasks")}
              className="cursor-pointer"
            >
              Tasks
            </span>
            {active === "tasks" && (
              <ul className="sub-menu">
                <li
                  className={taskStatusFilter === "all" ? "active" : ""}
                  onClick={() => setTaskStatusFilter("all")}
                >
                  All Tasks
                </li>
                <li
                  className={taskStatusFilter === "open" ? "active" : ""}
                  onClick={() => setTaskStatusFilter("open")}
                >
                  Open Tasks
                </li>
                <li
                  className={taskStatusFilter === "scheduled" ? "active" : ""}
                  onClick={() => setTaskStatusFilter("scheduled")}
                >
                  Scheduled Tasks
                </li>
                <li
                  className={taskStatusFilter === "completed" ? "active" : ""}
                  onClick={() => setTaskStatusFilter("completed")}
                >
                  Completed Tasks
                </li>
              </ul>
            )}
          </li>
          <li
            className={active === "status" && !viewingStatus ? "active" : ""}
            onClick={() => {
              setActive("status");
              setViewingStatus(null);
            }}
          >
            Project Status
          </li>
          {active === "status" && statusHistory.filter((u) => u.sent).length > 0 && (
            <ul className="sub-menu">
              <li className="subheading">Past Updates</li>
              {statusHistory
                .filter((u) => u.sent)
                .map((u, i) => (
                  <li
                    key={i}
                    className={viewingStatus === u ? "active" : ""}
                    onClick={() => setViewingStatus(u)}
                  >
                    {new Date(u.date).toDateString()}
                  </li>
                ))}
            </ul>
          )}
        </ul>
      </aside>
      <div className="main-content">
        {active === "documents" ? (
          <div className="document-section">
            {documents.length > 0 && (
              <button
                className="generator-button summarize-all"
                onClick={handleSummarizeAll}
              >
                Summarize All Files
              </button>
            )}
            <ul className="document-list">
              {documents.map((doc, idx) => (
                <li key={idx} className="document-item">
                  {doc.name}
                  <span className="doc-actions">
                    <button onClick={() => handleSummarize(doc.content)}>
                      Summarize
                    </button>
                    <button onClick={() => removeDocument(idx)}>Remove</button>
                  </span>
                </li>
              ))}
            </ul>
            <div
              className="drop-zone"
              onDrop={handleDocDrop}
              onDragOver={handleDocDragOver}
            >
              Drag & Drop Documents Here
              <input type="file" multiple onChange={handleDocInput} />
            </div>
          </div>
        ) : active === "status" ? (
          viewingStatus ? (
            <PastUpdateView update={viewingStatus} />
          ) : (
            <ProjectStatus
              questions={questions}
              documents={documents}
              contacts={contacts}
              setContacts={setContacts}
              emailConnected={emailConnected}
              onHistoryChange={setStatusHistory}
              initiativeId={initiativeId}
              businessGoal={businessGoal}
            />
          )
        // --- MODIFICATION: Revamped project tasks view with AI features ---
        ) : active === "tasks" ? (
          <div className="tasks-section">
<<<<<<< HEAD
            <div className="flex items-center justify-between mb-4">
              <h2 className="text-2xl font-bold text-white">Project Tasks</h2>
              <div className="flex gap-2">
                <button
                  className="flex w-32 items-center justify-center gap-2 bg-indigo-600 hover:bg-indigo-500 text-white font-semibold py-2 px-4 rounded-lg disabled:bg-indigo-800 disabled:cursor-not-allowed"
=======
            <div className="flex flex-col sm:flex-row sm:items-center sm:justify-between mb-4 gap-4">
              <h2 className="text-2xl font-bold text-white">Project Tasks</h2>
              <div className="flex gap-2">
                <button
                  className="flex items-center gap-2 bg-indigo-600 hover:bg-indigo-500 text-white font-semibold py-2 px-4 rounded-lg disabled:bg-indigo-800 disabled:cursor-not-allowed"
>>>>>>> af3054d3
                  disabled={isPrioritizing}
                  onClick={startPrioritize}
                >
                  <Zap className="w-5 h-5" />
                  {isPrioritizing ? "Prioritizing..." : "Prioritize"}
                </button>
                <button
<<<<<<< HEAD
                  className="flex w-32 items-center justify-center gap-2 bg-purple-600 hover:bg-purple-500 text-white font-semibold py-2 px-4 rounded-lg"
=======
                  className="flex items-center gap-2 bg-purple-600 hover:bg-purple-500 text-white font-semibold py-2 px-4 rounded-lg"
>>>>>>> af3054d3
                  onClick={startSynergy}
                >
                  <Layers className="w-5 h-5" />
                  Synergize
                </button>
              </div>
            </div>

            <div className="mb-4 flex flex-wrap gap-2">
              <select
                value={taskProjectFilter}
                onChange={(e) => setTaskProjectFilter(e.target.value)}
                className="bg-gray-700 text-gray-300 rounded-md px-3 py-1"
              >
                <option value="all">All Projects</option>
                {taskProjects.map((p) => (
                  <option key={p} value={p}>
                    {p}
                  </option>
                ))}
              </select>
              <select
                value={taskContactFilter}
                onChange={(e) => setTaskContactFilter(e.target.value)}
                className="bg-gray-700 text-gray-300 rounded-md px-3 py-1"
              >
                <option value="all">All Contacts</option>
                {taskContacts.map((c) => (
                  <option key={c} value={c}>
                    {c}
                  </option>
                ))}
              </select>
            </div>

            {prioritized ? (
              <div className="space-y-4">
                {prioritized.map((t, i) =>
                  renderTaskCard(
                    t,
                    <>
                      <button
                        className="generator-button"
                        onClick={() => movePriority(i, -1)}
                      >
                        ↑
                      </button>
                      <button
                        className="generator-button"
                        onClick={() => movePriority(i, 1)}
                      >
                        ↓
                      </button>
                      <button
                        className="generator-button"
                        onClick={() => scheduleTask(t.id)}
                      >
                        Schedule
                      </button>
                      <button
                        className="generator-button"
                        onClick={() => completeTask(t.id)}
                      >
                        Complete
                      </button>
                      <button
                        className="generator-button"
                        onClick={() => deleteTask(t.id)}
                      >
                        Delete
                      </button>
                    </>
                  )
                )}
                <button className="generator-button" onClick={savePrioritized}>
                  Save Order
                </button>
              </div>
            ) : (
              <div className="space-y-4">
                {displayedTasks.map((t) =>
                  renderTaskCard(
                    t,
                    <>
                      <button
                        className="generator-button"
                        onClick={() => completeTask(t.id)}
                      >
                        Complete
                      </button>
                      <button
                        className="generator-button"
                        onClick={() => scheduleTask(t.id)}
                      >
                        Schedule
                      </button>
                      <button
                        className="generator-button"
                        onClick={() => deleteTask(t.id)}
                      >
                        Delete
                      </button>
                    </>
                  )
                )}
                {displayedTasks.length === 0 && (
                  <p className="text-gray-400">No tasks.</p>
                )}
              </div>
            )}

            {synergyQueue.length > 0 &&
              ReactDOM.createPortal(
                <div className="fixed inset-0 bg-black/60 flex items-center justify-center p-4 z-50">
                  <div className="bg-white text-black rounded-lg p-6 w-full max-w-md">
                    <h3 className="text-lg font-semibold mb-2">Synergize Tasks</h3>
                    <ul className="list-disc list-inside mb-4 text-sm">
                      {synergyQueue[synergyIndex].bundle.map((t) => (
                        <li key={t.id}>{t.message}</li>
                      ))}
                    </ul>
                    <textarea
                      className="w-full border p-2 mb-4"
                      value={synergyText}
                      onChange={(e) => setSynergyText(e.target.value)}
                    />
                    <div className="flex justify-end gap-2">
                      <button
                        className="generator-button"
                        onClick={nextSynergy}
                      >
                        Skip
                      </button>
                      <button
                        className="generator-button"
                        onClick={() => handleSynergize(synergyQueue[synergyIndex].bundle, synergyText)}
                      >
                        Approve
                      </button>
                    </div>
                  </div>
                </div>,
                document.body
              )}
          </div>
        ) : (
          <>
            <div className="filter-bar">
              <label>
                Contact:
                <select
                  value={contactFilter}
                  onChange={(e) => setContactFilter(e.target.value)}
                >
                  <option value="">All</option>
                  {contacts.map((c) => (
                    <option key={c.name} value={c.name}>
                      {c.name}
                    </option>
                  ))}
                </select>
              </label>
              <label>
                Status:
                <select
                  value={statusFilter}
                  onChange={(e) => setStatusFilter(e.target.value)}
                >
                  <option value="">All</option>
                  <option value="toask">To Ask</option>
                  <option value="asked">Asked</option>
                  <option value="answered">Answered</option>
                </select>
              </label>
              <label>
                Group by:
                <select
                  value={groupBy}
                  onChange={(e) => setGroupBy(e.target.value)}
                >
                  <option value="">None</option>
                  <option value="contact">Contact</option>
                  <option value="role">Role</option>
                  <option value="status">Status</option>
                </select>
              </label>
              <button
                className="generator-button"
                onClick={() => {
                  setSelectMode((s) => !s);
                  if (selectMode) setSelected([]);
                }}
              >
                {selectMode ? "Cancel" : "Select"}
              </button>
              <button className="generator-button" onClick={addContact}>
                Add Contact
              </button>
              {selectMode && selected.length > 0 && (
                <button
                  className="generator-button ask-selected"
                  onClick={askSelected}
                >
                  Ask Selected
                </button>
              )}
            </div>
            {Object.entries(grouped).map(([grp, items]) => (
              <div key={grp} className="group-section">
                {groupBy && <h3>{grp}</h3>}
                {items.map((q) => {
                  const selKey = `${q.idx}|${q.status}|${q.contacts.join(',')}`;
                  return (
                    <div
                      key={selKey}
                      className={`initiative-card question-card ${q.status}`}
                    >
                      <span className="status-tag">{statusLabel(q.status)}</span>
                      <div className="contact-row">
                        {q.contacts.map((name) => (
                          <span
                            key={name}
                            className="contact-tag"
                            style={{ backgroundColor: getColor(name) }}
                            onClick={(e) => openContextMenu(e, name, q.idx)}
                          >
                            {name}
                            <button
                              onClick={(e) => {
                                e.stopPropagation();
                                removeContactFromQuestion(q.idx, name);
                              }}
                            >
                              ×
                            </button>
                          </span>
                        ))}
                        <button
                          className="add-contact-btn"
                          onClick={() =>
                            setOpenDropdown((d) => (d === q.idx ? null : q.idx))
                          }
                        >
                          +
                        </button>
                        {openDropdown === q.idx && (
                          <select
                            className="contact-select"
                            value=""
                            onChange={(e) => {
                              handleContactSelect(q.idx, e.target.value);
                              setOpenDropdown(null);
                            }}
                          >
                            <option value="">Select Contact</option>
                            {contacts
                              .filter((c) => !q.contacts.includes(c.name))
                              .map((c) => (
                                <option key={c.name} value={c.name}>
                                  {c.name}
                                </option>
                              ))}
                            <option value="__add__">Add New Contact</option>
                          </select>
                        )}
                      </div>
                      <div className="question-header">
                        {selectMode && (
                          <input
                            type="checkbox"
                            checked={selected.includes(selKey)}
                            onChange={() => toggleSelect(selKey)}
                          />
                        )}
                        <p>{q.question}</p>
                      </div>
                      <div className="question-actions">
                        <button
                          className="generator-button"
                          onClick={() => draftEmail(q)}
                        >
                          Draft Email
                        </button>
                        <button
                          className="generator-button"
                          onClick={() => editQuestion(q.idx)}
                        >
                          Edit
                        </button>
                        <button
                          className="generator-button"
                          onClick={() => deleteQuestion(q.idx)}
                        >
                          Delete
                        </button>
                      </div>
                      {q.status !== "toask" &&
                        q.contacts.map((name) => {
                          const key = `${q.idx}-${name}`;
                          const draft = answerDrafts[key];
                          return (
                            <div key={name} className="answer-block">
                              <strong>{name}:</strong>
                              <textarea
                                className="generator-input"
                                placeholder="Enter answer or notes here"
                                value={
                                  draft !== undefined
                                    ? draft
                                    : q.answers[name]?.text || ""
                                }
                                onChange={(e) =>
                                  setAnswerDrafts((prev) => ({
                                    ...prev,
                                    [key]: e.target.value,
                                  }))
                                }
                                rows={3}
                              />
                              <button
                                className="generator-button"
                                disabled={!answerDrafts[key]?.trim()}
                                onClick={() => handleAnswerSubmit(q.idx, name)}
                              >
                                Submit
                              </button>
                            </div>
                          );
                        })}
                    </div>
                  );
                })}
              </div>
            ))}
          </>
        )}
      </div>
      {menu && (
        <ul
          className="contact-menu"
          style={{ top: menu.y, left: menu.x }}
          onClick={(e) => e.stopPropagation()}
        >
          <li
            onClick={() => {
              startEditContact(menu.name);
              setMenu(null);
            }}
          >
            Edit
          </li>
          <li
            onClick={async () => {
              await markAsked(menu.idx, [menu.name]);
              setMenu(null);
            }}
          >
            Ask
          </li>
          <li
            onClick={() => {
              setContactFilter(menu.name);
              setMenu(null);
            }}
          >
            Filter
          </li>
            <li
              onClick={() => {
                const role =
                  contacts.find((c) => c.name === menu.name)?.role || "No Role";
                setGroupBy("role");
                setFocusRole(role);
                setMenu(null);
              }}
            >
              Group
            </li>
        </ul>
        )}
      {analysisModal && (
        <div
          className="modal-overlay"
          onClick={() => setAnalysisModal(null)}
        >
          <div
            className="initiative-card modal-content"
            onClick={(e) => e.stopPropagation()}
          >
            <h3>Answer Analysis</h3>
            <p>Question has been moved to answered.</p>
            {analysisModal.analysis && (
              <p>
                {typeof analysisModal.analysis === "string"
                  ? analysisModal.analysis
                  : JSON.stringify(analysisModal.analysis)}
              </p>
            )}
            {analysisModal.suggestions && analysisModal.suggestions.length > 0 && (
              <>
                <p>Suggested tasks:</p>
                <ul>
                  {analysisModal.suggestions.map((s, i) => (
                    <li key={i}>
                      <label>
                        <input
                          type="checkbox"
                          checked={analysisModal.selected.some(item => item.text === s.text)}
                          onChange={() => toggleSuggestion(s)}
                        />
                         {taskSubTypeIcon(s.subType)} {`[${s.type}] ${s.text} (${s.assignee})`}
                      </label>
                    </li>
                  ))}
                </ul>
              </>
            )}
            <div className="modal-actions">
              <button
                className="generator-button"
                onClick={() => {
                  draftReply(
                    analysisModal.idx,
                    analysisModal.name,
                    analysisModal.selected,
                  );
                  setAnalysisModal(null);
                }}
              >
                Draft Reply
              </button>
              {analysisModal.suggestions.length > 0 && (
                <button
                  className="generator-button"
                  onClick={async () => {
                    await createTasksFromAnalysis(
                      analysisModal.name,
                      analysisModal.selected,
                    );
                    setAnalysisModal(null);
                  }}
                >
                  Add Selected Tasks
                </button>
              )}
              <button
                className="generator-button"
                onClick={() => setAnalysisModal(null)}
              >
                Close
              </button>
            </div>
          </div>
        </div>
      )}
      {recipientModal && (
        <div
          className="modal-overlay"
          onClick={() => setRecipientModal(null)}
        >
            <div
              className="initiative-card modal-content"
              onClick={(e) => e.stopPropagation()}
            >
              <h3>Select Contacts</h3>
              <select
                multiple
                className="generator-input"
                value={recipientModal.selected}
                onChange={(e) =>
                  setRecipientModal((m) => ({
                    ...m,
                    selected: Array.from(
                      e.target.selectedOptions,
                      (o) => o.value
                    ),
                  }))
                }
              >
                {recipientModal.options.map((name) => (
                  <option key={name} value={name}>
                    {name}
                  </option>
                ))}
              </select>
              <div className="modal-actions">
                <button
                  className="generator-button"
                  onClick={() => {
                    recipientModal.onConfirm(recipientModal.selected);
                    setRecipientModal(null);
                  }}
                >
                  Confirm
                </button>
                <button
                  className="generator-button"
                  onClick={() => setRecipientModal(null)}
                >
                  Cancel
                </button>
              </div>
            </div>
          </div>
        )}
        {emailDraft && (
          <div
            className="modal-overlay"
            onClick={() => {
              setEmailDraft(null);
              setEditingDraft(false);
              setDraftQueue([]);
              setDraftIndex(0);
            }}
          >
            <div
              className="initiative-card modal-content"
              onClick={(e) => e.stopPropagation()}
            >
              {generatingEmail ? (
                <p>Generating...</p>
               ) : active === "status" ? (
          <ProjectStatus
            questions={questions}
            documents={documents}
            contacts={contacts}
            setContacts={setContacts}
            emailConnected={emailConnected}
            onHistoryChange={setStatusHistory}
            initiativeId={initiativeId}
            businessGoal={businessGoal}
          />
        ) : (
          <>
                  {draftQueue.length > 1 && (
                    <p>
                      Draft {draftIndex + 1} of {draftQueue.length}
                    </p>
                  )}
                  {editingDraft ? (
                    <>
                      <input
                        className="generator-input"
                        value={emailDraft.subject}
                        onChange={(e) =>
                          setEmailDraft((d) => ({
                            ...d,
                            subject: e.target.value,
                          }))
                        }
                      />
                      <textarea
                        className="generator-input"
                        rows={10}
                        value={emailDraft.body}
                        onChange={(e) =>
                          setEmailDraft((d) => ({
                            ...d,
                            body: e.target.value,
                          }))
                        }
                      />
                    </>
                   ) : active === "status" ? (
          <ProjectStatus
            questions={questions}
            documents={documents}
            contacts={contacts}
            setContacts={setContacts}
            emailConnected={emailConnected}
            onHistoryChange={setStatusHistory}
            initiativeId={initiativeId}
            businessGoal={businessGoal}
          />
        ) : (
          <>
                      <h3>{emailDraft.subject}</h3>
                      <pre style={{ whiteSpace: "pre-wrap" }}>{emailDraft.body}</pre>
                    </>
                  )}
                  <div className="modal-actions">
                    <button
                      className="generator-button"
                      onClick={() => setEditingDraft((e) => !e)}
                    >
                      {editingDraft ? "Done" : "Edit Draft"}
                    </button>
                    <button
                      className="generator-button"
                      onClick={sendEmail}
                    >
                      Send with Gmail
                    </button>
                    <button
                      className="generator-button"
                      onClick={copyDraft}
                    >
                      Copy Draft
                    </button>
                  </div>
                </>
              )}
            </div>
          </div>
        )}
        {editData && (
          <div className="modal-overlay" onClick={() => setEditData(null)}>
            <div
              className="initiative-card modal-content"
              onClick={(e) => e.stopPropagation()}
            >
            <h3>Edit Contact</h3>
            <label>
              Name:
              <input
                className="generator-input"
                value={editData.name}
                onChange={(e) =>
                  setEditData((d) => ({ ...d, name: e.target.value }))
                }
              />
            </label>
            <label>
              Role:
              <input
                className="generator-input"
                value={editData.role}
                onChange={(e) =>
                  setEditData((d) => ({ ...d, role: e.target.value }))
                }
              />
            </label>
            <label>
              Email:
              <input
                className="generator-input"
                value={editData.email}
                onChange={(e) =>
                  setEditData((d) => ({ ...d, email: e.target.value }))
                }
              />
            </label>
            <div className="modal-actions">
              <button className="generator-button" onClick={saveEditContact}>
                Save
              </button>
              <button
                className="generator-button"
                onClick={() => setEditData(null)}
              >
                Cancel
              </button>
            </div>
          </div>
        </div>
      )}
      {showSummary && (
        <div className="modal-overlay" onClick={() => setShowSummary(false)}>
          <div className="initiative-card modal-content" onClick={(e) => e.stopPropagation()}>
            <h3>Summary</h3>
            <p>{summary}</p>
            <button className="generator-button" onClick={() => setShowSummary(false)}>
              Close
            </button>
          </div>
        </div>
      )}
    </div>
  );
};

export default DiscoveryHub;<|MERGE_RESOLUTION|>--- conflicted
+++ resolved
@@ -1530,19 +1530,11 @@
         // --- MODIFICATION: Revamped project tasks view with AI features ---
         ) : active === "tasks" ? (
           <div className="tasks-section">
-<<<<<<< HEAD
             <div className="flex items-center justify-between mb-4">
               <h2 className="text-2xl font-bold text-white">Project Tasks</h2>
               <div className="flex gap-2">
                 <button
                   className="flex w-32 items-center justify-center gap-2 bg-indigo-600 hover:bg-indigo-500 text-white font-semibold py-2 px-4 rounded-lg disabled:bg-indigo-800 disabled:cursor-not-allowed"
-=======
-            <div className="flex flex-col sm:flex-row sm:items-center sm:justify-between mb-4 gap-4">
-              <h2 className="text-2xl font-bold text-white">Project Tasks</h2>
-              <div className="flex gap-2">
-                <button
-                  className="flex items-center gap-2 bg-indigo-600 hover:bg-indigo-500 text-white font-semibold py-2 px-4 rounded-lg disabled:bg-indigo-800 disabled:cursor-not-allowed"
->>>>>>> af3054d3
                   disabled={isPrioritizing}
                   onClick={startPrioritize}
                 >
@@ -1550,11 +1542,8 @@
                   {isPrioritizing ? "Prioritizing..." : "Prioritize"}
                 </button>
                 <button
-<<<<<<< HEAD
                   className="flex w-32 items-center justify-center gap-2 bg-purple-600 hover:bg-purple-500 text-white font-semibold py-2 px-4 rounded-lg"
-=======
-                  className="flex items-center gap-2 bg-purple-600 hover:bg-purple-500 text-white font-semibold py-2 px-4 rounded-lg"
->>>>>>> af3054d3
+
                   onClick={startSynergy}
                 >
                   <Layers className="w-5 h-5" />
