import { useEffect, useState } from "react";
import { useSearchParams, useNavigate } from "react-router-dom";
import { onAuthStateChanged } from "firebase/auth";
import { auth, db, functions, appCheck } from "../firebase";
import { doc, getDoc, collection, addDoc, serverTimestamp } from "firebase/firestore";
import { httpsCallable } from "firebase/functions";
import { getToken as getAppCheckToken } from "firebase/app-check";
import { loadInitiative, saveInitiative } from "../utils/initiatives";
import ai from "../ai";
import ProjectStatus from "./ProjectStatus.jsx";
<<<<<<< HEAD
import PastUpdateView from "./PastUpdateView.jsx";
=======
>>>>>>> 62a91eab
import "./AIToolsGenerators.css";
import "./DiscoveryHub.css";

const colorPalette = [
  "#f8d7da",
  "#d1ecf1",
  "#d4edda",
  "#fff3cd",
  "#cce5ff",
  "#e2ccff",
];

const normalizeContacts = (value) => {
  if (!value) return [];
  return Array.isArray(value) ? value : [value];
};

const DiscoveryHub = () => {
  const [searchParams] = useSearchParams();
  const initiativeId = searchParams.get("initiativeId");
  const [questions, setQuestions] = useState([]);
  const [contacts, setContacts] = useState([]);
  const [documents, setDocuments] = useState([]);
  const [contactFilter, setContactFilter] = useState("");
  const [statusFilter, setStatusFilter] = useState("");
  const [groupBy, setGroupBy] = useState("");
  const [selected, setSelected] = useState([]);
  const [selectMode, setSelectMode] = useState(false);
  const [uid, setUid] = useState(null);
  const [loaded, setLoaded] = useState(false);
  const [active, setActive] = useState("questions");
  const [summary, setSummary] = useState("");
  const [showSummary, setShowSummary] = useState(false);
  const [openDropdown, setOpenDropdown] = useState(null);
  const [menu, setMenu] = useState(null);
  const [focusRole, setFocusRole] = useState("");
  const [editData, setEditData] = useState(null);
  const [emailConnected, setEmailConnected] = useState(false);
  const [emailDraft, setEmailDraft] = useState(null);
  const [generatingEmail, setGeneratingEmail] = useState(false);
  const [editingDraft, setEditingDraft] = useState(false);
  const [draftQueue, setDraftQueue] = useState([]);
  const [draftIndex, setDraftIndex] = useState(0);
  const [recipientModal, setRecipientModal] = useState(null);
  const [analysisModal, setAnalysisModal] = useState(null);
  const [answerDrafts, setAnswerDrafts] = useState({});
  const [analyzing, setAnalyzing] = useState(false);
  const [projectName, setProjectName] = useState("");
  const [businessGoal, setBusinessGoal] = useState("");
  const [audienceProfile, setAudienceProfile] = useState("");
  const [projectConstraints, setProjectConstraints] = useState("");
  const [statusHistory, setStatusHistory] = useState([]);
  const [viewingStatus, setViewingStatus] = useState(null);
  const navigate = useNavigate();

  const generateDraft = (recipients, questionObjs) => {
    const userName =
      auth.currentUser?.displayName || auth.currentUser?.email || "";
    const toNames = recipients.join(", ");
    const questionsText =
      questionObjs.length === 1
        ? questionObjs[0].text
        : questionObjs.map((q) => `- ${q.text}`).join("\n");
    const subject =
      questionObjs.length === 1
        ? `Clarification Needed: ${questionObjs[0].text}`
        : `Clarification Needed on ${questionObjs.length} Questions`;
    const body = `Hi ${toNames},\n\nWe're collecting information to ensure our work stays on track and would appreciate your input. Could you please answer the following ${
      questionObjs.length > 1 ? "questions" : "question"
    }?\n\n${questionsText}\n\nYour response will help us move forward.\n\nBest regards,\n${userName}`;
    return {
      subject,
      body,
      recipients,
      questionIds: questionObjs.map((q) => q.id),
    };
  };

  const showDraft = (draft) => {
    setGeneratingEmail(true);
    setEditingDraft(false);
    setEmailDraft({
      recipients: draft.recipients,
      questionIds: draft.questionIds,
    });
    setTimeout(() => {
      setEmailDraft(draft);
      setGeneratingEmail(false);
    }, 500);
  };

  const startDraftQueue = (drafts) => {
    setDraftQueue(drafts);
    setDraftIndex(0);
    showDraft(drafts[0]);
  };

  const nextDraft = () => {
    if (draftIndex < draftQueue.length - 1) {
      const next = draftIndex + 1;
      setDraftIndex(next);
      showDraft(draftQueue[next]);
    } else {
      setEmailDraft(null);
      setDraftQueue([]);
      setDraftIndex(0);
    }
  };

  useEffect(() => {
    try {
      const hist = JSON.parse(
        localStorage.getItem("projectStatusHistory") || "[]"
      );
      setStatusHistory(hist);
    } catch (err) {
      console.error("load status history", err);
    }
  }, []);

  useEffect(() => {
    document.body.classList.toggle("pulsing", analyzing);
    return () => document.body.classList.remove("pulsing");
  }, [analyzing]);

  const openRecipientModal = (options, onConfirm) => {
    setRecipientModal({ options, selected: [], onConfirm });
  };

  const draftEmail = (q) => {
    if (!emailConnected) {
      if (window.confirm("Connect your Gmail account in settings?")) {
        navigate("/settings");
      }
      return;
    }
    if (!auth.currentUser) {
      alert("Please log in to draft emails.");
      console.warn("auth.currentUser is null when drafting email");
      return;
    }
    const targets = q.contacts || [];
    if (!targets.length) return;
    const handleSelection = (chosen) => {
      if (!chosen.length) return;
      const drafts = chosen.map((name) =>
        generateDraft([name], [{ text: q.question, id: q.id }])
      );
      startDraftQueue(drafts);
    };
    if (targets.length === 1) {
      handleSelection(targets);
    } else {
      openRecipientModal(targets, handleSelection);
    }
  };

  const sendEmail = async () => {
    if (!emailDraft) return;
    const emails = emailDraft.recipients
      .map((n) => contacts.find((c) => c.name === n)?.email)
      .filter((e) => e);
    if (!emails.length) {
      alert("Missing email address for selected contact");
      return;
    }
    try {
      if (appCheck) {
        await getAppCheckToken(appCheck);
      }
      await auth.currentUser.getIdToken(true);
      const callable = httpsCallable(functions, "sendQuestionEmail");
      await callable({
        provider: "gmail",
        recipientEmail: emails.join(","),
        subject: emailDraft.subject,
        message: emailDraft.body,
        questionId: emailDraft.questionIds[0],
      });
      for (const idx of emailDraft.questionIds) {
        await markAsked(idx, emailDraft.recipients);
      }
      alert("Email sent");
      nextDraft();
    } catch (err) {
      console.error("sendEmail error", err);
      alert("Error sending email");
    }
  };

  const copyDraft = () => {
    if (emailDraft && navigator.clipboard) {
      navigator.clipboard.writeText(
        `${emailDraft.subject}\n\n${emailDraft.body}`
      );
      nextDraft();
    }
  };

  const analyzeAnswer = async (question, text) => {
    try {
      const contextPieces = [];
      if (projectName) contextPieces.push(`Project Name: ${projectName}`);
      if (businessGoal) contextPieces.push(`Business Goal: ${businessGoal}`);
      if (audienceProfile)
        contextPieces.push(`Audience Profile: ${audienceProfile}`);
      if (projectConstraints)
        contextPieces.push(`Project Constraints: ${projectConstraints}`);
      if (contacts.length) {
        contextPieces.push(
          `Key Contacts: ${contacts
            .map((c) => `${c.name}${c.role ? ` (${c.role})` : ""}`)
            .join(", ")}`
        );
      }
      if (questions.length) {
        const qa = questions
          .map((q) => {
            const answers = Object.entries(q.answers || {})
              .map(([name, ans]) => `${name}: ${ans}`)
              .join("; ");
            return answers ? `${q.question} | ${answers}` : `${q.question}`;
          })
          .join("\n");
        contextPieces.push(`Existing Q&A:\n${qa}`);
      }
      if (documents.length) {
        const docs = documents
          .map((d) => `${d.name}:\n${d.content}`)
          .join("\n");
        contextPieces.push(`Source Materials:\n${docs}`);
      }
      const projectContext = contextPieces.join("\n\n");

      const prompt = `You are an expert Instructional Designer and Performance Consultant. You are analyzing a stakeholder's answer to a specific discovery question. Your goal is to understand what this answer means for the training project and to determine if any further clarification is needed for this question only.

Project Context:
${projectContext}

Discovery Question:
${question}

Answer:
${text}

Please provide a JSON object with two fields:
- "analysis": a concise summary of what this answer reveals about the question in the context of the project.
- "suggestions": follow-up discovery actions strictly for clarifying or verifying this question. Avoid design, development, or implementation tasks. Do not propose actions that duplicate existing clarifying questions unless recommending that a different stakeholder be asked to confirm the information. If the answer fully addresses the question, return an empty array.

Respond ONLY in this JSON format:
{"analysis": "...", "suggestions": ["..."]}`;
      const { text: res } = await ai.generate(prompt);
      const parseResponse = (str) => {
        const parsed = JSON.parse(str);
        const analysis =
          typeof parsed.analysis === "string"
            ? parsed.analysis
            : JSON.stringify(parsed.analysis);
        const suggestions = Array.isArray(parsed.suggestions)
          ? parsed.suggestions.filter((s) => typeof s === "string")
          : [];
        return { analysis, suggestions };
      };

      if (typeof res === "string") {
        try {
          return parseResponse(res);
        } catch {
          const match = res.match(/\{[\s\S]*\}/);
          if (match) {
            try {
              return parseResponse(match[0]);
            } catch {
              // fall through
            }
          }
          return { analysis: res.trim(), suggestions: [] };
        }
      }
      return { analysis: "Unexpected response format.", suggestions: [] };
    } catch (err) {
      console.error("analyzeAnswer error", err);
      return {
        analysis: "Analysis could not be generated.",
        suggestions: [],
      };
    }
  };

  const draftReply = (idx, name, suggestions) => {
    const userName =
      auth.currentUser?.displayName || auth.currentUser?.email || "";
    const toNames = name;
    let body = `Hi ${toNames},\n\nThank you for the information.\n`;
    if (suggestions.length) {
      body += `Could you also provide the following: ${suggestions.join(", ")}?\n\n`;
    }
    body += `Best regards,\n${userName}`;
    const draft = {
      subject: "Thank you for the information",
      body,
      recipients: [name],
      questionIds: [idx],
    };
    startDraftQueue([draft]);
  };

  const createTasksFromAnalysis = async (name, suggestions) => {
    if (!uid || !suggestions.length) return;
    const email = contacts.find((c) => c.name === name)?.email || "";
    try {
      for (const s of suggestions) {
        await addDoc(collection(db, "profiles", uid, "taskQueue"), {
          name,
          email,
          message: `Locate: ${s}`,
          status: "open",
          createdAt: serverTimestamp(),
        });
      }
    } catch (err) {
      console.error("createTasksFromAnalysis error", err);
    }
  };

  const handleAnswerSubmit = async (idx, name) => {
    const key = `${idx}-${name}`;
    const text = (answerDrafts[key] || "").trim();
    if (!text) return;
    updateAnswer(idx, name, text);
    setAnswerDrafts((prev) => ({ ...prev, [key]: "" }));
    setAnalyzing(true);
    const result = await analyzeAnswer(questions[idx]?.question || "", text);
    setAnalyzing(false);
    setAnalysisModal({ idx, name, ...result, selected: result.suggestions });
  };

  const toggleSuggestion = (s) => {
    setAnalysisModal((prev) => {
      const selected = prev.selected.includes(s)
        ? prev.selected.filter((t) => t !== s)
        : [...prev.selected, s];
      return { ...prev, selected };
    });
  };

  useEffect(() => {
    const unsubscribe = onAuthStateChanged(auth, async (user) => {
      if (user) {
        setUid(user.uid);
        const tokenSnap = await getDoc(
          doc(db, "users", user.uid, "emailTokens", "gmail")
        );
        setEmailConnected(tokenSnap.exists());
        if (initiativeId) {
          const init = await loadInitiative(user.uid, initiativeId);
          setProjectName(init?.projectName || "");
          setBusinessGoal(init?.businessGoal || "");
          setAudienceProfile(init?.audienceProfile || "");
          setProjectConstraints(init?.projectConstraints || "");
          const contactsInit = (init?.keyContacts || []).map((c, i) => ({
            ...c,
            color: colorPalette[i % colorPalette.length],
          }));
          setContacts(contactsInit);
          const qs = (init?.clarifyingQuestions || []).map((q, idx) => {
            const contactValue =
              init?.clarifyingContacts?.[idx] ?? q.stakeholders ?? [];
            const names = normalizeContacts(contactValue).map((c) => {
              const match = contactsInit.find(
                (k) => k.role === c || k.name === c
              );
              return match?.name || c;
            });
            const askedData = init?.clarifyingAsked?.[idx] || {};
            const asked = {};
            names.forEach((n) => {
              if (typeof askedData === "object") {
                asked[n] = !!askedData[n];
              } else {
                asked[n] = !!askedData;
              }
            });
            return {
              question: typeof q === "string" ? q : q.question,
              contacts: names,
              answers: init?.clarifyingAnswers?.[idx] || {},
              asked,
              id: idx,
            };
          });
          setQuestions(qs);
          setDocuments(init?.sourceMaterials || []);
        }
        setLoaded(true);
      } else {
        setLoaded(true);
      }
    });
    return () => unsubscribe();
  }, [initiativeId]);

  const updateAnswer = (idx, name, value) => {
    setQuestions((prev) => {
      const updated = [...prev];
      const q = updated[idx];
      q.answers = { ...q.answers, [name]: value };
      if (value && !q.asked[name]) {
        q.asked[name] = true;
      }
      if (uid) {
        saveInitiative(uid, initiativeId, {
          clarifyingAnswers: updated.map((qq) => qq.answers),
          clarifyingAsked: updated.map((qq) => qq.asked),
        });
      }
      return updated;
    });
  };

  const addContact = () => {
    const name = prompt("Contact name?");
    if (!name) return null;
    const role = prompt("Contact role? (optional)") || "";
    const email = prompt("Contact email? (optional)") || "";
    const color = colorPalette[contacts.length % colorPalette.length];
    const newContact = { role, name, email, color };
    const updated = [...contacts, newContact];
    setContacts(updated);
    if (uid) {
      saveInitiative(uid, initiativeId, {
        keyContacts: updated.map(({ name, role, email }) => ({
          name,
          role,
          email,
        })),
      });
    }
    return name;
  };

  const addContactToQuestion = (idx, name) => {
    setQuestions((prev) => {
      const updated = [...prev];
      const q = updated[idx];
      if (!q.contacts.includes(name)) {
        q.contacts = [...q.contacts, name];
        q.asked = { ...q.asked, [name]: false };
      }
      if (uid) {
        saveInitiative(uid, initiativeId, {
          clarifyingContacts: Object.fromEntries(
            updated.map((qq, i) => [i, qq.contacts])
          ),
          clarifyingAsked: updated.map((qq) => qq.asked),
        });
      }
      return updated;
    });
  };

  const removeContactFromQuestion = (idx, name) => {
    setQuestions((prev) => {
      const updated = [...prev];
      const q = updated[idx];
      q.contacts = q.contacts.filter((r) => r !== name);
      if (q.answers[name]) {
        delete q.answers[name];
      }
      if (q.asked[name] !== undefined) {
        delete q.asked[name];
      }
      if (uid) {
        saveInitiative(uid, initiativeId, {
          clarifyingContacts: Object.fromEntries(
            updated.map((qq, i) => [i, qq.contacts])
          ),
          clarifyingAnswers: updated.map((qq) => qq.answers),
          clarifyingAsked: updated.map((qq) => qq.asked),
        });
      }
      return updated;
    });
  };

  const handleContactSelect = (idx, value) => {
    if (value === "__add__") {
      const newName = addContact();
      if (newName) addContactToQuestion(idx, newName);
    } else if (value) {
      addContactToQuestion(idx, value);
    }
  };

  const markAsked = async (idx, names = []) => {
    const text = questions[idx]?.question || "";
    let updatedQuestions = questions;
    setQuestions((prev) => {
      const updated = [...prev];
      const q = updated[idx];
      if (q) {
        const targets = names.length ? names : q.contacts;
        targets.forEach((n) => {
          q.asked[n] = true;
        });
      }
      updatedQuestions = updated;
      return updated;
    });
    if (uid) {
      const askedArray = updatedQuestions.map((qq) => qq?.asked || {});
      await saveInitiative(uid, initiativeId, {
        clarifyingAsked: askedArray,
      });
    }
    return text;
  };

  const handleDocFiles = async (files) => {
    const newDocs = [];
    for (const file of Array.from(files)) {
      const content = await file.text();
      newDocs.push({ name: file.name, content });
    }
    setDocuments((prev) => {
      const updated = [...prev, ...newDocs];
      if (uid) {
        saveInitiative(uid, initiativeId, { sourceMaterials: updated });
      }
      return updated;
    });
  };

  const handleDocInput = (e) => {
    if (e.target.files) handleDocFiles(e.target.files);
  };

  const handleDocDrop = (e) => {
    e.preventDefault();
    if (e.dataTransfer.files) handleDocFiles(e.dataTransfer.files);
  };

  const handleDocDragOver = (e) => {
    e.preventDefault();
  };

  const removeDocument = (idx) => {
    setDocuments((prev) => {
      const updated = prev.filter((_, i) => i !== idx);
      if (uid) {
        saveInitiative(uid, initiativeId, { sourceMaterials: updated });
      }
      return updated;
    });
  };

  const summarizeText = (text) => {
    const words = text.trim().split(/\s+/);
    return words.slice(0, 50).join(" ") + (words.length > 50 ? "..." : "");
  };

  const handleSummarize = (text) => {
    setSummary(summarizeText(text));
    setShowSummary(true);
  };

  const handleSummarizeAll = () => {
    const combined = documents.map((d) => d.content).join(" ");
    handleSummarize(combined);
  };

  const toggleSelect = (key) => {
    setSelected((prev) =>
      prev.includes(key) ? prev.filter((i) => i !== key) : [...prev, key]
    );
  };

  const askSelected = () => {
    if (!selected.length) return;
    const selections = selected.map((k) => {
      const parts = k.split("|");
      return {
        idx: parseInt(parts[0], 10),
        names: parts[2] ? parts[2].split(",") : [],
      };
    });
    const contactMap = {};
    selections.forEach((s) => {
      const q = questions[s.idx];
      const targets = s.names.length ? s.names : q.contacts;
      targets.forEach((n) => {
        if (!contactMap[n]) contactMap[n] = [];
        contactMap[n].push({ text: q.question, id: s.idx });
      });
    });
    const allContacts = Object.keys(contactMap);
    if (!allContacts.length) return;
    const handleSelection = (chosen) => {
      const drafts = chosen
        .map((name) =>
          contactMap[name] ? generateDraft([name], contactMap[name]) : null
        )
        .filter((d) => d && d.questionIds.length);
      if (!drafts.length) return;
      startDraftQueue(drafts);
      setSelected([]);
    };
    if (allContacts.length === 1) {
      handleSelection(allContacts);
    } else {
      openRecipientModal(allContacts, handleSelection);
    }
  };

  const sortUnassignedFirst = (arr) =>
    arr.sort((a, b) => {
      const aUn = a.contacts.length === 0;
      const bUn = b.contacts.length === 0;
      if (aUn && !bUn) return -1;
      if (!aUn && bUn) return 1;
      return a.idx - b.idx;
    });

  const getColor = (name) =>
    contacts.find((c) => c.name === name)?.color || "#e9ecef";

  const openContextMenu = (e, name, idx) => {
    e.preventDefault();
    e.stopPropagation();
    setMenu({ x: e.clientX, y: e.clientY, name, idx });
  };

  useEffect(() => {
    const close = () => setMenu(null);
    window.addEventListener("click", close);
    return () => window.removeEventListener("click", close);
  }, []);

  const startEditContact = (name) => {
    const contact = contacts.find((c) => c.name === name);
    if (!contact) return;
    setEditData({
      original: name,
      name: contact.name,
      role: contact.role,
      email: contact.email || "",
    });
  };

  const saveEditContact = () => {
    if (!editData) return;
    const { original, name, role, email } = editData;
    const idx = contacts.findIndex((c) => c.name === original);
    if (idx === -1) return;
    const updatedContacts = contacts.map((c, i) =>
      i === idx ? { ...c, name, role, email } : c
    );
    const updatedQuestions = questions.map((q) => {
      const newContacts = q.contacts.map((n) => (n === original ? name : n));
      const newAnswers = {};
      Object.entries(q.answers).forEach(([n, v]) => {
        newAnswers[n === original ? name : n] = v;
      });
      const newAsked = {};
      Object.entries(q.asked).forEach(([n, v]) => {
        newAsked[n === original ? name : n] = v;
      });
      return { ...q, contacts: newContacts, answers: newAnswers, asked: newAsked };
    });
    setContacts(updatedContacts);
    setQuestions(updatedQuestions);
    if (uid) {
      saveInitiative(uid, initiativeId, {
        keyContacts: updatedContacts.map(({ name, role, email }) => ({
          name,
          role,
          email,
        })),
        clarifyingContacts: Object.fromEntries(
          updatedQuestions.map((qq, i) => [i, qq.contacts])
        ),
        clarifyingAnswers: updatedQuestions.map((qq) => qq.answers),
        clarifyingAsked: updatedQuestions.map((qq) => qq.asked),
      });
    }
    setEditData(null);
  };

  if (!loaded) {
    return (
      <div className="dashboard-container">
        <h2>Loading...</h2>
      </div>
    );
  }
  const statusLabel = (s) =>
    s === "toask" ? "To Ask" : s === "asked" ? "Asked" : "Answered";

  const items = [];
  questions.forEach((q, idx) => {
    const toAskNames = q.contacts.filter((n) => !q.asked[n]);
    if (toAskNames.length || q.contacts.length === 0) {
      items.push({ ...q, idx, contacts: toAskNames, status: "toask" });
    }
    const askedNames = q.contacts.filter(
      (n) => q.asked[n] && !(q.answers[n] || "").trim()
    );
    if (askedNames.length) {
      items.push({ ...q, idx, contacts: askedNames, status: "asked" });
    }
    const answeredNames = q.contacts.filter((n) => (q.answers[n] || "").trim());
    if (answeredNames.length) {
      items.push({ ...q, idx, contacts: answeredNames, status: "answered" });
    }
  });

  let filtered = items.filter(
    (q) =>
      (!contactFilter || q.contacts.includes(contactFilter)) &&
      (!statusFilter || q.status === statusFilter)
  );
  sortUnassignedFirst(filtered);

  let grouped = { All: filtered };
  if (groupBy === "contact") {
    grouped = {};
    filtered.forEach((q) => {
      const names = q.contacts.length ? q.contacts : ["Unassigned"];
      names.forEach((n) => {
        const qCopy = { ...q, contacts: [n] };
        grouped[n] = grouped[n] || [];
        grouped[n].push(qCopy);
      });
    });
    const ordered = {};
    if (grouped["Unassigned"]) {
      ordered["Unassigned"] = sortUnassignedFirst(grouped["Unassigned"]);
      delete grouped["Unassigned"];
    }
    Object.keys(grouped)
      .sort()
      .forEach((k) => {
        ordered[k] = sortUnassignedFirst(grouped[k]);
      });
    grouped = ordered;
  } else if (groupBy === "role") {
    grouped = {};
    filtered.forEach((q) => {
      const roles = q.contacts.length
        ? q.contacts.map(
            (n) => contacts.find((c) => c.name === n)?.role || "No Role"
          )
        : ["Unassigned"];
      const uniqueRoles = Array.from(new Set(roles));
      uniqueRoles.forEach((r) => {
        const label = r && r !== "" ? r : "No Role";
        const namesForRole = q.contacts.filter(
          (n) => (contacts.find((c) => c.name === n)?.role || "No Role") === r
        );
        const qCopy = { ...q, contacts: namesForRole };
        grouped[label] = grouped[label] || [];
        grouped[label].push(qCopy);
      });
    });
    const ordered = {};
    if (grouped["Unassigned"]) {
      ordered["Unassigned"] = sortUnassignedFirst(grouped["Unassigned"]);
      delete grouped["Unassigned"];
    }
    if (focusRole && grouped[focusRole]) {
      ordered[focusRole] = sortUnassignedFirst(grouped[focusRole]);
      delete grouped[focusRole];
    }
    Object.keys(grouped)
      .sort()
      .forEach((k) => {
        ordered[k] = sortUnassignedFirst(grouped[k]);
      });
    grouped = ordered;
  } else if (groupBy === "status") {
    grouped = {};
    filtered.forEach((q) => {
      const label = statusLabel(q.status);
      grouped[label] = grouped[label] || [];
      grouped[label].push(q);
    });
    Object.keys(grouped).forEach((k) => sortUnassignedFirst(grouped[k]));
  } else {
    grouped["All"] = sortUnassignedFirst(grouped["All"]);
  }

  return (
    <div className="dashboard-container discovery-hub">
      <aside className="sidebar">
        <h2>Discovery Hub</h2>
        <ul>
          <li
            className={active === "documents" ? "active" : ""}
            onClick={() => setActive("documents")}
          >
            Documents
          </li>
          <li className={active === "questions" ? "active" : ""}>
            <span
              className="questions"
              onClick={() => {
                setActive("questions");
                setStatusFilter("");
              }}
            >
              Questions
            </span>
            {active === "questions" && (
              <ul className="sub-menu">
                <li
                  className={statusFilter === "toask" ? "active" : ""}
                  onClick={() => setStatusFilter("toask")}
                >
                  Ask
                </li>
                <li
                  className={statusFilter === "asked" ? "active" : ""}
                  onClick={() => setStatusFilter("asked")}
                >
                  Asked
                </li>
                <li
                  className={statusFilter === "answered" ? "active" : ""}
                  onClick={() => setStatusFilter("answered")}
                >
                  Answered
                </li>
              </ul>
            )}
          </li>
          <li
<<<<<<< HEAD
            className={active === "status" && !viewingStatus ? "active" : ""}
            onClick={() => {
              setActive("status");
              setViewingStatus(null);
            }}
          >
            Project Status
          </li>
          {active === "status" && statusHistory.filter((u) => u.sent).length > 0 && (
            <ul className="sub-menu">
              <li className="subheading">Past Updates</li>
              {statusHistory
                .filter((u) => u.sent)
                .map((u, i) => (
                  <li
                    key={i}
                    className={viewingStatus === u ? "active" : ""}
                    onClick={() => setViewingStatus(u)}
                  >
                    {new Date(u.date).toDateString()}
                  </li>
                ))}
            </ul>
          )}
=======
            className={active === "status" ? "active" : ""}
            onClick={() => setActive("status")}
          >
            Project Status
          </li>
>>>>>>> 62a91eab
        </ul>
      </aside>
      <div className="main-content">
        {active === "documents" ? (
          <div className="document-section">
            {documents.length > 0 && (
              <button
                className="generator-button summarize-all"
                onClick={handleSummarizeAll}
              >
                Summarize All Files
              </button>
            )}
            <ul className="document-list">
              {documents.map((doc, idx) => (
                <li key={idx} className="document-item">
                  {doc.name}
                  <span className="doc-actions">
                    <button onClick={() => handleSummarize(doc.content)}>
                      Summarize
                    </button>
                    <button onClick={() => removeDocument(idx)}>Remove</button>
                  </span>
                </li>
              ))}
            </ul>
            <div
              className="drop-zone"
              onDrop={handleDocDrop}
              onDragOver={handleDocDragOver}
            >
              Drag & Drop Documents Here
              <input type="file" multiple onChange={handleDocInput} />
            </div>
          </div>
         ) : active === "status" ? (
<<<<<<< HEAD
          viewingStatus ? (
            <PastUpdateView update={viewingStatus} />
          ) : (
            <ProjectStatus
              questions={questions}
              contacts={contacts}
              setContacts={setContacts}
              emailConnected={emailConnected}
              onHistoryChange={setStatusHistory}
            />
          )
=======
          <ProjectStatus
            questions={questions}
            contacts={contacts}
            setContacts={setContacts}
            emailConnected={emailConnected}
          />
>>>>>>> 62a91eab
        ) : (
          <>
            <div className="filter-bar">
              <label>
                Contact:
                <select
                  value={contactFilter}
                  onChange={(e) => setContactFilter(e.target.value)}
                >
                  <option value="">All</option>
                  {contacts.map((c) => (
                    <option key={c.name} value={c.name}>
                      {c.name}
                    </option>
                  ))}
                </select>
              </label>
              <label>
                Status:
                <select
                  value={statusFilter}
                  onChange={(e) => setStatusFilter(e.target.value)}
                >
                  <option value="">All</option>
                  <option value="toask">To Ask</option>
                  <option value="asked">Asked</option>
                  <option value="answered">Answered</option>
                </select>
              </label>
              <label>
                Group by:
                <select
                  value={groupBy}
                  onChange={(e) => setGroupBy(e.target.value)}
                >
                  <option value="">None</option>
                  <option value="contact">Contact</option>
                  <option value="role">Role</option>
                  <option value="status">Status</option>
                </select>
              </label>
              <button
                className="generator-button"
                onClick={() => {
                  setSelectMode((s) => !s);
                  if (selectMode) setSelected([]);
                }}
              >
                {selectMode ? "Cancel" : "Select"}
              </button>
              <button className="generator-button" onClick={addContact}>
                Add Contact
              </button>
              {selectMode && selected.length > 0 && (
                <button
                  className="generator-button ask-selected"
                  onClick={askSelected}
                >
                  Ask Selected
                </button>
              )}
            </div>
            {Object.entries(grouped).map(([grp, items]) => (
              <div key={grp} className="group-section">
                {groupBy && <h3>{grp}</h3>}
                {items.map((q) => {
                  const selKey = `${q.idx}|${q.status}|${q.contacts.join(',')}`;
                  return (
                  <div
                    key={selKey}
                    className={`initiative-card question-card ${q.status}`}
                  >
                    <div className="contact-row">
                      {q.contacts.map((name) => (
                        <span
                          key={name}
                          className="contact-tag"
                          style={{ backgroundColor: getColor(name) }}
                          onClick={(e) => openContextMenu(e, name, q.idx)}
                        >
                          {name}
                          <button
                            onClick={(e) => {
                              e.stopPropagation();
                              removeContactFromQuestion(q.idx, name);
                            }}
                          >
                            ×
                          </button>
                        </span>
                      ))}
                      <button
                        className="add-contact-btn"
                        onClick={() =>
                          setOpenDropdown((d) => (d === q.idx ? null : q.idx))
                        }
                      >
                        +
                      </button>
                      {openDropdown === q.idx && (
                        <select
                          className="contact-select"
                          value=""
                          onChange={(e) => {
                            handleContactSelect(q.idx, e.target.value);
                            setOpenDropdown(null);
                          }}
                        >
                          <option value="">Select Contact</option>
                          {contacts
                            .filter((c) => !q.contacts.includes(c.name))
                            .map((c) => (
                              <option key={c.name} value={c.name}>
                                {c.name}
                              </option>
                            ))}
                          <option value="__add__">Add New Contact</option>
                        </select>
                      )}
                    </div>
                    <div className="question-header">
                      {selectMode && (
                        <input
                          type="checkbox"
                          checked={selected.includes(selKey)}
                          onChange={() => toggleSelect(selKey)}
                        />
                      )}
                      <p>{q.question}</p>
                      <span className="status-tag">{statusLabel(q.status)}</span>
                      <button
                        className="draft-email-btn"
                        onClick={() => draftEmail(q)}
                      >
                        Draft Email
                      </button>
                    </div>
                    {q.status !== "toask" &&
                      q.contacts.map((name) => {
                        const key = `${q.idx}-${name}`;
                        const draft = answerDrafts[key];
                        return (
                          <div key={name} className="answer-block">
                            <strong>{name}:</strong>
                            <textarea
                              className="generator-input"
                              placeholder="Enter answer or notes here"
                              value={draft !== undefined ? draft : q.answers[name] || ""}
                              onChange={(e) =>
                                setAnswerDrafts((prev) => ({
                                  ...prev,
                                  [key]: e.target.value,
                                }))
                              }
                              rows={3}
                            />
                            <button
                              className="generator-button"
                              disabled={!answerDrafts[key]?.trim()}
                              onClick={() => handleAnswerSubmit(q.idx, name)}
                            >
                              Submit
                            </button>
                          </div>
                        );
                      })}
                  </div>
                );
                })}
              </div>
            ))}
          </>
        )}
      </div>
      {menu && (
        <ul
          className="contact-menu"
          style={{ top: menu.y, left: menu.x }}
          onClick={(e) => e.stopPropagation()}
        >
          <li
            onClick={() => {
              startEditContact(menu.name);
              setMenu(null);
            }}
          >
            Edit
          </li>
          <li
            onClick={async () => {
              const text = await markAsked(menu.idx, [menu.name]);
              if (navigator.clipboard && text) {
                navigator.clipboard.writeText(text);
              }
              setMenu(null);
            }}
          >
            Ask
          </li>
          <li
            onClick={() => {
              setContactFilter(menu.name);
              setMenu(null);
            }}
          >
            Filter
          </li>
            <li
              onClick={() => {
                const role =
                  contacts.find((c) => c.name === menu.name)?.role || "No Role";
                setGroupBy("role");
                setFocusRole(role);
                setMenu(null);
              }}
            >
              Group
            </li>
        </ul>
        )}
      {analysisModal && (
        <div
          className="modal-overlay"
          onClick={() => setAnalysisModal(null)}
        >
          <div
            className="initiative-card modal-content"
            onClick={(e) => e.stopPropagation()}
          >
            <h3>Answer Analysis</h3>
            <p>Question has been moved to answered.</p>
            {analysisModal.analysis && (
              <p>
                {typeof analysisModal.analysis === "string"
                  ? analysisModal.analysis
                  : JSON.stringify(analysisModal.analysis)}
              </p>
            )}
            {analysisModal.suggestions && analysisModal.suggestions.length > 0 && (
              <>
                <p>Suggested tasks:</p>
                <ul>
                  {analysisModal.suggestions.map((s, i) => (
                    <li key={i}>
                      <label>
                        <input
                          type="checkbox"
                          checked={analysisModal.selected.includes(s)}
                          onChange={() => toggleSuggestion(s)}
                        />
                        {s}
                      </label>
                    </li>
                  ))}
                </ul>
              </>
            )}
            <div className="modal-actions">
              <button
                className="generator-button"
                onClick={() => {
                  draftReply(
                    analysisModal.idx,
                    analysisModal.name,
                    analysisModal.selected,
                  );
                  setAnalysisModal(null);
                }}
              >
                Draft Reply
              </button>
              {analysisModal.suggestions.length > 0 && (
                <button
                  className="generator-button"
                  onClick={async () => {
                    await createTasksFromAnalysis(
                      analysisModal.name,
                      analysisModal.selected,
                    );
                    setAnalysisModal(null);
                  }}
                >
                  Add Selected Tasks
                </button>
              )}
              <button
                className="generator-button"
                onClick={() => setAnalysisModal(null)}
              >
                Close
              </button>
            </div>
          </div>
        </div>
      )}
      {recipientModal && (
        <div
          className="modal-overlay"
          onClick={() => setRecipientModal(null)}
        >
            <div
              className="initiative-card modal-content"
              onClick={(e) => e.stopPropagation()}
            >
              <h3>Select Contacts</h3>
              <select
                multiple
                className="generator-input"
                value={recipientModal.selected}
                onChange={(e) =>
                  setRecipientModal((m) => ({
                    ...m,
                    selected: Array.from(
                      e.target.selectedOptions,
                      (o) => o.value
                    ),
                  }))
                }
              >
                {recipientModal.options.map((name) => (
                  <option key={name} value={name}>
                    {name}
                  </option>
                ))}
              </select>
              <div className="modal-actions">
                <button
                  className="generator-button"
                  onClick={() => {
                    recipientModal.onConfirm(recipientModal.selected);
                    setRecipientModal(null);
                  }}
                >
                  Confirm
                </button>
                <button
                  className="generator-button"
                  onClick={() => setRecipientModal(null)}
                >
                  Cancel
                </button>
              </div>
            </div>
          </div>
        )}
        {emailDraft && (
          <div
            className="modal-overlay"
            onClick={() => {
              setEmailDraft(null);
              setEditingDraft(false);
              setDraftQueue([]);
              setDraftIndex(0);
            }}
          >
            <div
              className="initiative-card modal-content"
              onClick={(e) => e.stopPropagation()}
            >
              {generatingEmail ? (
                <p>Generating...</p>
               ) : active === "status" ? (
          <ProjectStatus questions={questions} />
        ) : (
          <>
                  {draftQueue.length > 1 && (
                    <p>
                      Draft {draftIndex + 1} of {draftQueue.length}
                    </p>
                  )}
                  {editingDraft ? (
                    <>
                      <input
                        className="generator-input"
                        value={emailDraft.subject}
                        onChange={(e) =>
                          setEmailDraft((d) => ({
                            ...d,
                            subject: e.target.value,
                          }))
                        }
                      />
                      <textarea
                        className="generator-input"
                        rows={10}
                        value={emailDraft.body}
                        onChange={(e) =>
                          setEmailDraft((d) => ({
                            ...d,
                            body: e.target.value,
                          }))
                        }
                      />
                    </>
                   ) : active === "status" ? (
          <ProjectStatus questions={questions} />
        ) : (
          <>
                      <h3>{emailDraft.subject}</h3>
                      <pre style={{ whiteSpace: "pre-wrap" }}>{emailDraft.body}</pre>
                    </>
                  )}
                  <div className="modal-actions">
                    <button
                      className="generator-button"
                      onClick={() => setEditingDraft((e) => !e)}
                    >
                      {editingDraft ? "Done" : "Edit Draft"}
                    </button>
                    <button
                      className="generator-button"
                      onClick={sendEmail}
                    >
                      Send with Gmail
                    </button>
                    <button
                      className="generator-button"
                      onClick={copyDraft}
                    >
                      Copy Draft
                    </button>
                  </div>
                </>
              )}
            </div>
          </div>
        )}
        {editData && (
          <div className="modal-overlay" onClick={() => setEditData(null)}>
            <div
              className="initiative-card modal-content"
              onClick={(e) => e.stopPropagation()}
            >
            <h3>Edit Contact</h3>
            <label>
              Name:
              <input
                className="generator-input"
                value={editData.name}
                onChange={(e) =>
                  setEditData((d) => ({ ...d, name: e.target.value }))
                }
              />
            </label>
            <label>
              Role:
              <input
                className="generator-input"
                value={editData.role}
                onChange={(e) =>
                  setEditData((d) => ({ ...d, role: e.target.value }))
                }
              />
            </label>
            <label>
              Email:
              <input
                className="generator-input"
                value={editData.email}
                onChange={(e) =>
                  setEditData((d) => ({ ...d, email: e.target.value }))
                }
              />
            </label>
            <div className="modal-actions">
              <button className="generator-button" onClick={saveEditContact}>
                Save
              </button>
              <button
                className="generator-button"
                onClick={() => setEditData(null)}
              >
                Cancel
              </button>
            </div>
          </div>
        </div>
      )}
      {showSummary && (
        <div className="modal-overlay" onClick={() => setShowSummary(false)}>
          <div className="initiative-card modal-content" onClick={(e) => e.stopPropagation()}>
            <h3>Summary</h3>
            <p>{summary}</p>
            <button className="generator-button" onClick={() => setShowSummary(false)}>
              Close
            </button>
          </div>
        </div>
      )}
    </div>
  );
};

export default DiscoveryHub;
<|MERGE_RESOLUTION|>--- conflicted
+++ resolved
@@ -8,10 +8,7 @@
 import { loadInitiative, saveInitiative } from "../utils/initiatives";
 import ai from "../ai";
 import ProjectStatus from "./ProjectStatus.jsx";
-<<<<<<< HEAD
 import PastUpdateView from "./PastUpdateView.jsx";
-=======
->>>>>>> 62a91eab
 import "./AIToolsGenerators.css";
 import "./DiscoveryHub.css";
 
@@ -848,7 +845,6 @@
             )}
           </li>
           <li
-<<<<<<< HEAD
             className={active === "status" && !viewingStatus ? "active" : ""}
             onClick={() => {
               setActive("status");
@@ -873,13 +869,6 @@
                 ))}
             </ul>
           )}
-=======
-            className={active === "status" ? "active" : ""}
-            onClick={() => setActive("status")}
-          >
-            Project Status
-          </li>
->>>>>>> 62a91eab
         </ul>
       </aside>
       <div className="main-content">
@@ -916,7 +905,6 @@
             </div>
           </div>
          ) : active === "status" ? (
-<<<<<<< HEAD
           viewingStatus ? (
             <PastUpdateView update={viewingStatus} />
           ) : (
@@ -928,14 +916,6 @@
               onHistoryChange={setStatusHistory}
             />
           )
-=======
-          <ProjectStatus
-            questions={questions}
-            contacts={contacts}
-            setContacts={setContacts}
-            emailConnected={emailConnected}
-          />
->>>>>>> 62a91eab
         ) : (
           <>
             <div className="filter-bar">
