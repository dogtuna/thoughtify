.discovery-hub {
  display: flex;
  min-height: 100%;
}

.sidebar {
  width: 200px;
  padding: 1rem;
}

.sidebar ul {
  list-style: none;
  padding: 0;
  margin: 0;
}

.sidebar li {
  cursor: pointer;
  margin: 0.5rem 0;
}

.sidebar li.subheading {
  cursor: default;
  margin-top: 1rem;
  font-weight: bold;
}

.sidebar .sub-menu {
  margin-left: 1rem;
}

.sidebar li.active {
  font-weight: bold;
}

.main-content {
  flex: 1;
  padding: 1rem;
}

.filter-bar {
  display: flex;
  align-items: center;
  gap: 1rem;
  margin-bottom: 1rem;
}

.toast {
  position: fixed;
  bottom: 1rem;
  left: 50%;
  transform: translateX(-50%);
  background: #333;
  color: #fff;
  padding: 0.5rem 1rem;
  border-radius: 4px;
  opacity: 0.9;
  z-index: 1000;
}

.question-card {
  position: relative;
  margin-bottom: 1rem;
}

.question-card.answered {
  background: rgba(0, 128, 0, 0.1);
}

.question-card .answer {
  white-space: pre-wrap;
}

.question-header {
  display: flex;
  align-items: center;
  gap: 0.5rem;
}

.status-tag {
  position: absolute;
  top: 0.5rem;
  right: 0.5rem;
  font-size: 0.8rem;
  padding: 0.2rem 0.5rem;
  border-radius: 4px;
  background: rgba(0, 0, 0, 0.05);
}

.question-actions {
  display: flex;
  gap: 0.5rem;
  margin-top: 0.5rem;
}

.contact-row {
  display: flex;
  align-items: center;
  gap: 0.5rem;
  margin: 0.5rem 0;
  flex-wrap: wrap;
}

.contact-tag {
  padding: 0.2rem 0.5rem;
  border-radius: 4px;
  font-size: 0.8rem;
  color: #000;
  display: inline-flex;
  align-items: center;
  gap: 0.25rem;
}

.contact-select {
  flex: 1;
}

.add-contact-btn {
  background: none;
  border: 1px solid rgba(255, 255, 255, 0.4);
  color: #fff;
  border-radius: 4px;
  cursor: pointer;
  padding: 0 6px;
}

.ask-selected {
  margin-left: auto;
}

.group-section {
  margin-bottom: 1rem;
}

.answer-block {
  margin-top: 0.5rem;
}

.composer-actions {
  display: flex;
  gap: 0.5rem;
  margin-top: 0.25rem;
}

.draft-restored {
  font-size: 0.8rem;
  color: #9ae6b4;
  margin-top: 0.25rem;
}

.composer-error {
  margin-top: 0.5rem;
  font-size: 0.8rem;
  color: #f87171;
}

.composer-error a {
  color: #93c5fd;
  text-decoration: underline;
  cursor: pointer;
}

.provenance-chips {
  display: flex;
  flex-wrap: wrap;
  gap: 0.25rem;
  margin-top: 0.25rem;
}

.provenance-group {
  display: flex;
  gap: 0.25rem;
}

.prov-chip {
  background: rgba(0, 0, 0, 0.1);
  border-radius: 4px;
  padding: 0.1rem 0.3rem;
  font-size: 0.75rem;
  cursor: pointer;
}

.highlight-question {
  outline: 2px solid #f59e0b;
}

.contact-tag button {
  background: none;
  border: none;
  cursor: pointer;
  font-weight: bold;
}

.contact-menu {
  position: fixed;
  background: rgba(255, 255, 255, 0.9);
  color: #000;
  list-style: none;
  padding: 0.25rem 0;
  margin: 0;
  border-radius: 4px;
  z-index: 1000;
}

.contact-menu li {
  padding: 0.25rem 0.75rem;
  cursor: pointer;
}

.contact-menu li:hover {
  background: rgba(0, 0, 0, 0.1);
}

.document-section {
  max-width: 600px;
}

.document-list {
  list-style: none;
  padding: 0;
  margin: 1rem 0;
}

.document-item {
  position: relative;
  padding: 0.5rem 2rem 0.5rem 0.5rem;
  margin-bottom: 0.5rem;
  border-radius: 6px;
  background: rgba(255, 255, 255, 0.1);
  backdrop-filter: blur(10px);
  -webkit-backdrop-filter: blur(10px);
}

.doc-actions {
  position: absolute;
  top: 50%;
  right: 0.5rem;
  transform: translateY(-50%);
  display: flex;
  gap: 0.25rem;
  opacity: 0;
  transition: opacity 0.2s;
}

.document-item:hover .doc-actions {
  opacity: 1;
}

.doc-actions button {
  background: rgba(255, 255, 255, 0.2);
  border: 1px solid rgba(255, 255, 255, 0.4);
  color: #fff;
  border-radius: 4px;
  cursor: pointer;
  padding: 2px 6px;
  font-size: 0.8rem;
}

.drop-zone {
  border: 2px dashed rgba(255, 255, 255, 0.4);
  padding: 1rem;
  text-align: center;
  border-radius: 6px;
}

.drop-zone input {
  display: none;
}

.modal-overlay {
  position: fixed;
  top: 0;
  left: 0;
  right: 0;
  bottom: 0;
  background: rgba(0, 0, 0, 0.5);
  display: flex;
  align-items: center;
  justify-content: center;
  z-index: 10000;
}

.modal-content {
  max-width: 800px;
  max-height: 90vh;
  overflow-y: auto;
}

.modal-actions {
  display: flex;
  gap: 0.5rem;
  margin-top: 0.5rem;
}

/* Project Tasks header alignment */
.tasks-header {
  display: flex;
  align-items: center;
  justify-content: space-between;
  gap: 1rem;
  flex-wrap: wrap;
}

.tasks-title {
  margin: 0;
  font-size: 1.5rem;
  font-weight: 700;
  color: #fff;
}

.task-actions {
  display: flex;
  align-items: center;
  gap: 0.75rem;
}

/* Task card tag and typography */
.task-card {
  position: relative;
}

.task-card-header {
  display: flex;
  flex-direction: column;
}

.task-contact {
  font-size: 1.125rem;
  font-weight: 600;
}

.task-project {
  font-size: 0.875rem;
  opacity: 0.75;
}

.task-tag {
  position: absolute;
  top: 0.5rem;
  right: 0.5rem;
  padding: 0.125rem 0.5rem;
  border-radius: 9999px;
  font-size: 0.75rem;
  font-weight: 600;
  text-transform: capitalize;
}

.task-tag.email {
  background-color: #064e3b;
  color: #bbf7d0;
}

.task-tag.call {
  background-color: #164e63;
  color: #a5f3fc;
}

.task-tag.meeting {
  background-color: #78350f;
  color: #fed7aa;
}

.task-tag.research {
  background-color: #701a75;
  color: #fbcfe8;
}

.task-tag.instructional-design {
  background-color: #4c1d95;
  color: #ddd6fe;
}

.task-tag.default {
  background-color: #374151;
  color: #d1d5db;
}

.counter-row {
  display: flex;
  gap: 1rem;
  flex-wrap: wrap;
}

.counter-card {
  flex: 1;
  width: auto;
  text-align: center;
  padding: 1rem;
  display: flex;
  flex-direction: column;
  align-items: center;
  margin: 0;
  max-width: none;
}

.slide-over-overlay {
  position: fixed;
  inset: 0;
  background: rgba(0, 0, 0, 0.5);
  z-index: 1000;
}

.slide-over-panel {
  position: fixed;
  top: 0;
  right: 0;
  width: min(90vw, 400px);
  height: 100%;
<<<<<<< HEAD
  background: #fff;
=======
  background: #201863;
>>>>>>> e8f1579c
  box-shadow: -2px 0 8px rgba(0, 0, 0, 0.2);
  padding: 1rem;
  overflow-y: auto;
  display: flex;
  flex-direction: column;
  gap: 0.5rem;
}

.suggestion-list {
  margin-top: 0.5rem;
}

.suggestion-list li {
  margin-bottom: 0.5rem;
}
<<<<<<< HEAD

.assignment-select {
  padding: 0.25rem 0;
}
=======
>>>>>>> e8f1579c
<|MERGE_RESOLUTION|>--- conflicted
+++ resolved
@@ -406,11 +406,7 @@
   right: 0;
   width: min(90vw, 400px);
   height: 100%;
-<<<<<<< HEAD
-  background: #fff;
-=======
   background: #201863;
->>>>>>> e8f1579c
   box-shadow: -2px 0 8px rgba(0, 0, 0, 0.2);
   padding: 1rem;
   overflow-y: auto;
@@ -426,10 +422,7 @@
 .suggestion-list li {
   margin-bottom: 0.5rem;
 }
-<<<<<<< HEAD
 
 .assignment-select {
   padding: 0.25rem 0;
 }
-=======
->>>>>>> e8f1579c
