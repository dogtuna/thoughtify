import { useState, useEffect } from "react";
import { onAuthStateChanged } from "firebase/auth";
import {
  collection,
  query,
  where,
  getDocs,
  addDoc,
  orderBy,
  limit,
  updateDoc,
  doc,
} from "firebase/firestore";
import {
  auth,
  db,
  functions,
  appCheck,
} from "../firebase";
import { httpsCallable } from "firebase/functions";
import { getToken as getAppCheckToken } from "firebase/app-check";
import ai from "../ai";
import PropTypes from "prop-types";

const ProjectStatus = ({
  questions = [],
  documents = [],
  contacts = [],
  setContacts = () => {},
  emailConnected = false,
  onHistoryChange = () => {},
  initiativeId = "",
  businessGoal = "",
}) => {
  const [user, setUser] = useState(null);
  const [tasks, setTasks] = useState([]);
  const [audience, setAudience] = useState("client");
  const [summary, setSummary] = useState("");
  const [loading, setLoading] = useState(false);
  const [history, setHistory] = useState([]);
  const [editing, setEditing] = useState(false);
  const [recipientModal, setRecipientModal] = useState(null);
  const [newContact, setNewContact] = useState(null);

  useEffect(() => {
    const unsub = onAuthStateChanged(auth, (u) => setUser(u));
    return () => unsub();
  }, []);

  useEffect(() => {
    if (!user) return;
    const q = query(
      collection(db, "profiles", user.uid, "taskQueue"),
      where("status", "!=", "done")
    );
    getDocs(q).then((snap) => {
      setTasks(snap.docs.map((d) => ({ id: d.id, ...d.data() })));
    });
  }, [user]);

  useEffect(() => {
    if (!user || !initiativeId) return;
    const loadHistory = async () => {
      try {
        const colRef = collection(
          db,
          "users",
          user.uid,
          "initiatives",
          initiativeId,
          "statusUpdates"
        );
        const qHist = query(colRef, orderBy("date", "desc"));
        const snap = await getDocs(qHist);
        const arr = snap.docs.map((d) => ({ id: d.id, ...d.data() }));
        if (arr.length) {
          setHistory(arr);
          setSummary(arr[0].summary);
          onHistoryChange(arr);
        }
      } catch (err) {
        console.error("load project status", err);
      }
    };
    loadHistory();
  }, [user, initiativeId, onHistoryChange]);

  const generateSummary = async () => {
  if (!user || !initiativeId) return;
  setLoading(true);

<<<<<<< HEAD
  // Always fetch the latest update to avoid stale state
  let recent = null;
  try {
    const colRef = collection(
      db,
      "users",
      user.uid,
      "initiatives",
      initiativeId,
      "statusUpdates"
    );
    const qLatest = query(colRef, orderBy("date", "desc"), limit(1));
    const snapLatest = await getDocs(qLatest);
    if (snapLatest.docs.length) {
      recent = { id: snapLatest.docs[0].id, ...snapLatest.docs[0].data() };
    }
  } catch (err) {
    console.error("fetch last update", err);
  }

  // --- Data Aggregation ---
  const cutoff = recent ? new Date(recent.date) : null;

  const answeredArr = questions
    .filter((q) => Object.values(q.answers || {}).some((a) => a && a.trim()))
=======
  // --- Data Aggregation ---
  const cutoff = lastUpdate ? new Date(lastUpdate.date) : null;

  // Helper function to reliably get a timestamp from an answer object
  const getAnswerTimestamp = (answer) => {
    if (!answer || !answer.timestamp) return null;
    const ts = answer.timestamp;
    return ts.toDate ? ts.toDate() : new Date(ts);
  };

  // **FIXED LOGIC HERE**
  // Filter for questions that have NEW answers since the last update
  const newStakeholderAnswers = questions
>>>>>>> 778418ae
    .map((q) => {
      // Find new answers for this specific question
      const newAnswers = Object.entries(q.answers || {})
        .filter(([, answer]) => {
          if (!answer || !answer.text || !answer.text.trim()) return false;
          if (!cutoff) return true; // If it's the first run, all answers are new
          const answerTimestamp = getAnswerTimestamp(answer);
          return answerTimestamp && answerTimestamp > cutoff;
        })
        .map(([name, answer]) => `${name}: ${answer.text}`)
        .join("; ");
<<<<<<< HEAD
      return `- ${q.question} | ${ans}`;
    });
  const answered = answeredArr.join("\n");

  const docSummaries = documents
    .filter((d) => {
      if (!cutoff) return true;
      const added = d.addedAt || d.createdAt || d.uploadedAt;
      if (!added) return true;
      const t =
        typeof added === "string"
          ? new Date(added)
          : added.toDate
          ? added.toDate()
          : new Date(added);
      return t > cutoff;
    })
    .map(
      (d) =>
        `- ${d.name}: ${d.summary || (d.content ? d.content.slice(0, 200) : "")}`
    )
    .join("\n");

  const outstandingQuestionsArr = questions
    .filter((q) => !Object.values(q.answers || {}).some((a) => a && a.trim()))
    .map((q) => `- ${q.question}`);

  const taskListArr = tasks.map(
    (t) => `- ${t.message || ""} (${t.status || "open"})`
  );

  const allOutstanding = [...outstandingQuestionsArr, ...taskListArr].join("\n");

  const sponsor = contacts.find((c) => /sponsor/i.test(c.role || ""));
  const formatContacts = (arr) =>
    arr
      .map((c) => (c.role ? `${c.name} (${c.role})` : c.name))
      .join("; ");
  const projectBaseline = `Goal: ${
    businessGoal || "Unknown"
  }\nSponsor: ${
    sponsor ? `${sponsor.name}${sponsor.role ? ` (${sponsor.role})` : ""}` : "Unknown"
  }\nKey Contacts: ${formatContacts(contacts) || "None"}`;

  const previous = recent ? recent.summary : "None";
  const today = new Date().toDateString();

  // --- Prompt ---
=======

      return newAnswers ? `- ${q.question} | ${newAnswers}` : null;
    })
    .filter(Boolean) // Remove any questions that didn't have new answers
    .join("\n");


  // This document filtering logic is correct, no changes needed
  const newDocuments = documents
    .filter((d) => {
      if (!cutoff) return true;
      const added = d.addedAt || d.createdAt || d.uploadedAt;
      if (!added) return true; // Default to including if no timestamp
      const t =
        typeof added === "string"
          ? new Date(added)
          : added.toDate
          ? added.toDate()
          : new Date(added);
      return t > cutoff;
    })
    .map(
      (d) =>
        `- ${d.name}: ${d.summary || (d.content ? d.content.slice(0, 200) : "")}`
    )
    .join("\n");

  const outstandingQuestionsArr = questions
    .filter((q) => !Object.values(q.answers || {}).some((a) => a && a.text && a.text.trim()))
    .map((q) => `- ${q.question}`);

  const taskListArr = tasks.map(
    (t) => `- ${t.message || ""} (${t.status || "open"})`
  );

  const allOutstanding = [...outstandingQuestionsArr, ...taskListArr].join("\n");

  const sponsor = contacts.find((c) => /sponsor/i.test(c.role || ""));
  const formatContacts = (arr) =>
    arr
      .map((c) => (c.role ? `${c.name} (${c.role})` : c.name))
      .join("; ");
  const projectBaseline = `Goal: ${
    businessGoal || "Unknown"
  }\nSponsor: ${
    sponsor ? `${sponsor.name}${sponsor.role ? ` (${sponsor.role})` : ""}` : "Unknown"
  }\nKey Contacts: ${formatContacts(contacts) || "None"}`;

  const previous = lastUpdate ? lastUpdate.summary : "None";
  const today = new Date().toDateString();

  // --- Prompt (This is correct, no changes needed) ---
>>>>>>> 778418ae
  const audiencePrompt =
    audience === "client"
      ? "Use a client-facing tone that is professional and strategically focused."
      : "Use an internal tone that candidly highlights risks, data conflicts, and detailed blockers.";

  const prompt = `Your role is an expert Performance Consultant delivering a strategic brief to a client. Your writing style must be analytical, evidence-based, and consultative. Your primary goal is to analyze the project's trajectory and provide a forward-looking strategic update, not a simple list of activities.

---
### Core Analytical Task: Delta Analysis

Your most important task is to analyze the project's evolution since the last update.

**IF \`Previous Update\` is "None":**
This is the **initial project brief**. Your task is to establish the baseline. Synthesize the \`Project Baseline\` data with any initial documents or answers to define the business problem, state the initial working hypothesis, and outline the clear next actions for the discovery phase.

**IF \`Previous Update\` exists:**
This is a **follow-up brief**. Do not re-summarize old information from the previous update. Your analysis must focus **exclusively** on the strategic impact of the \`New Stakeholder Answers\` and \`New Documents\`.
1.  In the \`Situation Analysis\`, explicitly state how this new information **confirms, challenges, or changes** the previous working hypothesis.
2.  In the \`Key Findings\`, detail the specific new evidence and its implications.
3.  In the \`Strategic Recommendations\`, your actions must be a direct consequence of the new findings, showing a clear evolution of the project plan.

---
### Step-by-Step Instructions

**Step 1: Factual Grounding (Internal Thought Process)**
First, review all \`Project Data\`. Create a private, internal list of only the most critical facts from the **new** information provided.

**Step 2: Strategic Synthesis & Drafting (The Final Output)**
Now, using ONLY the facts you summarized in Step 1 and your \`Core Analytical Task\` above, draft the project brief. Frame your findings as a diagnosis and your recommendations as a clear, expert-guided path forward.

**CRITICAL RULE:** Do not invent any meetings, conversations, stakeholder names, or data points that are not explicitly present in the \`Project Data\`. Every conclusion must be a logical deduction from the provided evidence.

${audiencePrompt}

Begin the response with \`Date: ${today}\` and structure it under the following headings:
* Situation Analysis & Working Hypothesis
* Key Findings & Evidence
* Strategic Recommendations & Next Actions

---
### Project Data

**Previous Update:**
${previous}

**Project Baseline:**
${projectBaseline}

**New Stakeholder Answers (since last update):**
<<<<<<< HEAD
${answered || "None"}

**New Documents (since last update):**
${docSummaries || "None"}

**All Outstanding Questions & Tasks:**
${allOutstanding || "None"}`;
=======
${newStakeholderAnswers || "None"}

**New Documents (since last update):**
${newDocuments || "None"}

**All Outstanding Questions & Tasks:**
${allOutstanding || "None"}`;
  
>>>>>>> 778418ae
  // --- API Call and State Update (No changes needed here) ---
  try {
    const { text } = await ai.generate(prompt);
    const clean = text.trim();
    setSummary(clean);
    const now = new Date().toISOString();
    const entry = { date: now, summary: clean, sent: false };
    const colRef = collection(
      db,
      "users",
      user.uid,
      "initiatives",
      initiativeId,
      "statusUpdates"
    );
    const docRef = await addDoc(colRef, entry);
    const entryWithId = { id: docRef.id, ...entry };
    const updated = [entryWithId, ...history];
    setHistory(updated);
    onHistoryChange(updated);
  } catch (err) {
    console.error("generateSummary error", err);
  }
  setLoading(false);
};

  const saveEdit = async () => {
    if (!user || !history.length) return;
    const first = history[0];
    try {
      const ref = doc(
        db,
        "users",
        user.uid,
        "initiatives",
        initiativeId,
        "statusUpdates",
        first.id
      );
      await updateDoc(ref, { summary });
      const updatedFirst = { ...first, summary };
      const updated = [updatedFirst, ...history.slice(1)];
      setHistory(updated);
      onHistoryChange(updated);
    } catch (err) {
      console.error("saveEdit error", err);
    }
    setEditing(false);
  };

  const markSent = async () => {
    if (!user || !history.length) return;
    const first = history[0];
    try {
      const ref = doc(
        db,
        "users",
        user.uid,
        "initiatives",
        initiativeId,
        "statusUpdates",
        first.id
      );
      await updateDoc(ref, { sent: true });
      const updatedFirst = { ...first, sent: true };
      const updated = [updatedFirst, ...history.slice(1)];
      setHistory(updated);
      onHistoryChange(updated);
    } catch (err) {
      console.error("markSent error", err);
    }
    setSummary("");
    setEditing(false);
  };

  const copySummary = () => {
    if (navigator.clipboard) {
      navigator.clipboard.writeText(summary);
    }
  };

  const openSendModal = () => {
    if (!emailConnected) {
      alert("Connect your Gmail account in settings.");
      return;
    }
    if (!auth.currentUser) {
      alert("Please log in to send emails.");
      return;
    }
    setRecipientModal({ selected: [] });
  };

  const sendEmail = async (names) => {
    const emails = names
      .map((n) => contacts.find((c) => c.name === n)?.email)
      .filter((e) => e);
    if (!emails.length) {
      alert("Missing email address for selected contact");
      return;
    }
    try {
      if (appCheck) {
        await getAppCheckToken(appCheck);
      }
      await auth.currentUser.getIdToken(true);
      const callable = httpsCallable(functions, "sendQuestionEmail");
      await callable({
        provider: "gmail",
        recipientEmail: emails.join(","),
        subject: `Project Status Update - ${new Date().toDateString()}`,
        message: summary,
        questionId: `status-${Date.now()}`,
      });
      alert("Email sent");
      markSent();
    } catch (err) {
      console.error("sendStatusEmail error", err);
      alert("Error sending email");
    }
  };

  const confirmRecipients = () => {
    sendEmail(recipientModal.selected);
    setRecipientModal(null);
  };

  const saveContact = () => {
    const updated = [...contacts, newContact];
    setContacts(updated);
    setNewContact(null);
    setRecipientModal((m) =>
      m ? { ...m, selected: [...m.selected, newContact.name] } : m
    );
  };

  return (
    <div className="project-status-section">
      <div className="status-controls">
        <label>
          Audience:
          <select
            value={audience}
            onChange={(e) => setAudience(e.target.value)}
          >
            <option value="client">Client-Facing</option>
            <option value="internal">Internal</option>
          </select>
        </label>
        <button
          className="generator-button"
          onClick={generateSummary}
          disabled={loading}
        >
          {loading ? "Generating..." : "Generate Summary"}
        </button>
      </div>
      {summary ? (
        editing ? (
          <>
            <textarea
              rows={10}
              value={summary}
              onChange={(e) => setSummary(e.target.value)}
              style={{ width: "100%" }}
            />
            <div className="status-actions">
              <button className="generator-button" onClick={saveEdit}>
                Save
              </button>
              <button
                className="generator-button"
                onClick={() => {
                  setSummary(history[0].summary);
                  setEditing(false);
                }}
              >
                Cancel
              </button>
            </div>
          </>
        ) : (
          <>
            <div className="initiative-card">
              <pre style={{ whiteSpace: "pre-wrap" }}>{summary}</pre>
            </div>
            <div className="status-actions">
              <button
                className="generator-button"
                onClick={() => setEditing(true)}
              >
                Edit
              </button>
              <button
                className="generator-button"
                onClick={openSendModal}
              >
                Send with Gmail
              </button>
              <button
                className="generator-button"
                onClick={copySummary}
              >
                Copy to Clipboard
              </button>
              {!history[0]?.sent && (
                <button
                  className="generator-button"
                  onClick={markSent}
                >
                  Mark as Sent
                </button>
              )}
            </div>
          </>
        )
      ) : (
        <p>AI-generated summary will appear here</p>
      )}

      {recipientModal && (
        <div
          className="modal-overlay"
          onClick={() => setRecipientModal(null)}
        >
          <div
            className="initiative-card modal-content"
            onClick={(e) => e.stopPropagation()}
          >
            <h3>Select Contacts</h3>
            <select
              multiple
              className="generator-input"
              value={recipientModal.selected}
              onChange={(e) =>
                setRecipientModal((m) => ({
                  ...m,
                  selected: Array.from(
                    e.target.selectedOptions,
                    (o) => o.value
                  ),
                }))
              }
            >
              {contacts.map((c) => (
                <option key={c.name} value={c.name}>
                  {c.name}
                </option>
              ))}
            </select>
            <div className="modal-actions">
              <button
                className="generator-button"
                onClick={() => setNewContact({
                  name: "",
                  role: "",
                  email: "",
                })}
              >
                Add Contact
              </button>
              <button
                className="generator-button"
                onClick={confirmRecipients}
              >
                Send
              </button>
              <button
                className="generator-button"
                onClick={() => setRecipientModal(null)}
              >
                Cancel
              </button>
            </div>
          </div>
        </div>
      )}

      {newContact && (
        <div className="modal-overlay" onClick={() => setNewContact(null)}>
          <div
            className="initiative-card modal-content"
            onClick={(e) => e.stopPropagation()}
          >
            <h3>Add Contact</h3>
            <label>
              Name:
              <input
                className="generator-input"
                value={newContact.name}
                onChange={(e) =>
                  setNewContact((c) => ({ ...c, name: e.target.value }))
                }
              />
            </label>
            <label>
              Role:
              <input
                className="generator-input"
                value={newContact.role}
                onChange={(e) =>
                  setNewContact((c) => ({ ...c, role: e.target.value }))
                }
              />
            </label>
            <label>
              Email:
              <input
                className="generator-input"
                value={newContact.email}
                onChange={(e) =>
                  setNewContact((c) => ({ ...c, email: e.target.value }))
                }
              />
            </label>
            <div className="modal-actions">
              <button className="generator-button" onClick={saveContact}>
                Save
              </button>
              <button
                className="generator-button"
                onClick={() => setNewContact(null)}
              >
                Cancel
              </button>
            </div>
          </div>
        </div>
      )}
    </div>
  );
};

ProjectStatus.propTypes = {
  questions: PropTypes.array,
  documents: PropTypes.array,
  contacts: PropTypes.array,
  setContacts: PropTypes.func,
  emailConnected: PropTypes.bool,
  onHistoryChange: PropTypes.func,
  initiativeId: PropTypes.string,
  businessGoal: PropTypes.string,
};

export default ProjectStatus;
<|MERGE_RESOLUTION|>--- conflicted
+++ resolved
@@ -89,7 +89,6 @@
   if (!user || !initiativeId) return;
   setLoading(true);
 
-<<<<<<< HEAD
   // Always fetch the latest update to avoid stale state
   let recent = null;
   try {
@@ -115,21 +114,6 @@
 
   const answeredArr = questions
     .filter((q) => Object.values(q.answers || {}).some((a) => a && a.trim()))
-=======
-  // --- Data Aggregation ---
-  const cutoff = lastUpdate ? new Date(lastUpdate.date) : null;
-
-  // Helper function to reliably get a timestamp from an answer object
-  const getAnswerTimestamp = (answer) => {
-    if (!answer || !answer.timestamp) return null;
-    const ts = answer.timestamp;
-    return ts.toDate ? ts.toDate() : new Date(ts);
-  };
-
-  // **FIXED LOGIC HERE**
-  // Filter for questions that have NEW answers since the last update
-  const newStakeholderAnswers = questions
->>>>>>> 778418ae
     .map((q) => {
       // Find new answers for this specific question
       const newAnswers = Object.entries(q.answers || {})
@@ -141,7 +125,6 @@
         })
         .map(([name, answer]) => `${name}: ${answer.text}`)
         .join("; ");
-<<<<<<< HEAD
       return `- ${q.question} | ${ans}`;
     });
   const answered = answeredArr.join("\n");
@@ -190,60 +173,6 @@
   const today = new Date().toDateString();
 
   // --- Prompt ---
-=======
-
-      return newAnswers ? `- ${q.question} | ${newAnswers}` : null;
-    })
-    .filter(Boolean) // Remove any questions that didn't have new answers
-    .join("\n");
-
-
-  // This document filtering logic is correct, no changes needed
-  const newDocuments = documents
-    .filter((d) => {
-      if (!cutoff) return true;
-      const added = d.addedAt || d.createdAt || d.uploadedAt;
-      if (!added) return true; // Default to including if no timestamp
-      const t =
-        typeof added === "string"
-          ? new Date(added)
-          : added.toDate
-          ? added.toDate()
-          : new Date(added);
-      return t > cutoff;
-    })
-    .map(
-      (d) =>
-        `- ${d.name}: ${d.summary || (d.content ? d.content.slice(0, 200) : "")}`
-    )
-    .join("\n");
-
-  const outstandingQuestionsArr = questions
-    .filter((q) => !Object.values(q.answers || {}).some((a) => a && a.text && a.text.trim()))
-    .map((q) => `- ${q.question}`);
-
-  const taskListArr = tasks.map(
-    (t) => `- ${t.message || ""} (${t.status || "open"})`
-  );
-
-  const allOutstanding = [...outstandingQuestionsArr, ...taskListArr].join("\n");
-
-  const sponsor = contacts.find((c) => /sponsor/i.test(c.role || ""));
-  const formatContacts = (arr) =>
-    arr
-      .map((c) => (c.role ? `${c.name} (${c.role})` : c.name))
-      .join("; ");
-  const projectBaseline = `Goal: ${
-    businessGoal || "Unknown"
-  }\nSponsor: ${
-    sponsor ? `${sponsor.name}${sponsor.role ? ` (${sponsor.role})` : ""}` : "Unknown"
-  }\nKey Contacts: ${formatContacts(contacts) || "None"}`;
-
-  const previous = lastUpdate ? lastUpdate.summary : "None";
-  const today = new Date().toDateString();
-
-  // --- Prompt (This is correct, no changes needed) ---
->>>>>>> 778418ae
   const audiencePrompt =
     audience === "client"
       ? "Use a client-facing tone that is professional and strategically focused."
@@ -293,7 +222,6 @@
 ${projectBaseline}
 
 **New Stakeholder Answers (since last update):**
-<<<<<<< HEAD
 ${answered || "None"}
 
 **New Documents (since last update):**
@@ -301,16 +229,6 @@
 
 **All Outstanding Questions & Tasks:**
 ${allOutstanding || "None"}`;
-=======
-${newStakeholderAnswers || "None"}
-
-**New Documents (since last update):**
-${newDocuments || "None"}
-
-**All Outstanding Questions & Tasks:**
-${allOutstanding || "None"}`;
-  
->>>>>>> 778418ae
   // --- API Call and State Update (No changes needed here) ---
   try {
     const { text } = await ai.generate(prompt);
