import { useState, useEffect, useMemo } from "react";
import { useSearchParams } from "react-router-dom";
import { onAuthStateChanged } from "firebase/auth";
import { useInquiryMap } from "../context/InquiryMapContext"; // Corrected path assuming standard structure
import {
  collection,
  query,
  where,
  getDocs,
  addDoc,
  orderBy,
  updateDoc,
  doc,
} from "firebase/firestore";
import { auth, db, functions } from "../firebase";
import { httpsCallable } from "firebase/functions";
<<<<<<< HEAD
import { getAppCheckToken } from "firebase/app-check";
=======
>>>>>>> 24be2bc4
import ai from "../ai";
import PropTypes from "prop-types";
import useCanonical from "../utils/useCanonical";
import { canonicalProjectUrl } from "../utils/canonical";

const ProjectStatus = ({
  contacts = [],
  setContacts = () => {},
  emailConnected = false,
  onHistoryChange = () => {},
  initiativeId: propInitiativeId = "",
  emailProvider = "gmail",
}) => {
  const [searchParams] = useSearchParams();
  const initiativeId = propInitiativeId || searchParams.get("initiativeId") || "";
  const [user, setUser] = useState(null);
  const [tasks, setTasks] = useState([]);
  const [audience, setAudience] = useState("client");
  const [summary, setSummary] = useState("");
  const [loading, setLoading] = useState(false);
  const [history, setHistory] = useState([]);
  const [editing, setEditing] = useState(false);
  const [recipientModal, setRecipientModal] = useState(null);
  const [newContact, setNewContact] = useState(null);
  
  // Get the real-time, analyzed data from our Inquiry Map!
  const { hypotheses, businessGoal, recommendations } = useInquiryMap();
  
  const [viewingAudience, setViewingAudience] = useState("client");
  const [selectedUpdate, setSelectedUpdate] = useState(null);

  useEffect(() => {
    const unsub = onAuthStateChanged(auth, (u) => setUser(u));
    return () => unsub();
  }, []);

  useCanonical(canonicalProjectUrl(initiativeId));

  useEffect(() => {
    if (!user || !initiativeId) return;
    const q = query(
      collection(db, "users", user.uid, "initiatives", initiativeId, "tasks"),
      where("status", "!=", "done")
    );
    getDocs(q).then((snap) => {
      setTasks(snap.docs.map((d) => ({ id: d.id, ...d.data() })));
    });
  }, [user, initiativeId]);

  useEffect(() => {
    if (!user || !initiativeId) return;
    const loadHistory = async () => {
      try {
        const colRef = collection(db, "users", user.uid, "initiatives", initiativeId, "statusUpdates");
        const qHist = query(colRef, orderBy("date", "desc"));
        const snap = await getDocs(qHist);
        const arr = snap.docs.map((d) => ({ id: d.id, ...d.data() }));
        if (arr.length) {
          setHistory(arr);
          setSelectedUpdate(arr[0]);
          setSummary(arr[0].summary);
          onHistoryChange(arr);
        }
      } catch (err) {
        console.error("load project status", err);
      }
    };
    loadHistory();
  }, [user, initiativeId, onHistoryChange]);

  const generateSummary = async () => {
    setLoading(true);

    const lastUpdateForAudience = history.find(h => h.audience === audience);
    const previous = lastUpdateForAudience ? lastUpdateForAudience.summary : "None";
    // eslint-disable-next-line no-unused-vars
    const today = new Date().toDateString();

    // eslint-disable-next-line no-unused-vars
    const audiencePrompt = audience === "client"
      ? "Use a client-facing tone that is professional and strategically focused."
      : "Use an internal tone that candidly highlights risks, data conflicts, and detailed blockers.";

    const prompt = `Your role is an expert Performance Consultant. Draft a project status update based on the current state of the Inquiry Map.

Your primary task is to **synthesize the Inquiry Map's analysis** into a compelling narrative for the specified audience. Do not re-analyze the raw evidence; your job is to report on the *conclusions* that have already been reached.

**IF \`Previous Update\` is "None":**
This is the **initial project brief**. Summarize the initial hypotheses and explain the discovery plan.

**IF \`Previous Update\` exists:**
This is a **follow-up brief**. Analyze the **change in hypothesis confidence scores**.
1.  In the \`Situation Analysis\`, explain which hypothesis has gained the most confidence and why this represents a strategic pivot for the project.
2.  In the \`Key Findings\`, summarize the new, high-impact evidence that caused the confidence scores to change.
3.  In the \`Strategic Recommendations\`, propose next actions that logically follow from the updated analysis.

---
### Project Data

**Previous Update:**
${previous}

**Current Inquiry Map State (Hypotheses, Confidence Scores, and linked evidence summaries):**
${JSON.stringify(hypotheses)}

**Project Baseline:**
Goal: ${businessGoal}
Sponsor: ${(contacts.find(c => /sponsor/i.test(c.role)) || {}).name || 'Unknown'}

**Current Recommendations & Outstanding Tasks:**
${JSON.stringify({recommendations, tasks})}
`;

    try {
      const { text } = await ai.generate(prompt);
      const clean = text.trim();

      setSummary(clean);

      if (user && initiativeId) {
        const now = new Date().toISOString();
        const entry = { date: now, summary: clean, sent: false, audience };

        const colRef = collection(db, "users", user.uid, "initiatives", initiativeId, "statusUpdates");
        const docRef = await addDoc(colRef, entry);
        const entryWithId = { id: docRef.id, ...entry };

        const updatedHistory = [entryWithId, ...history];
        setHistory(updatedHistory);
        setSelectedUpdate(entryWithId);
        onHistoryChange(updatedHistory);
      } else {
        console.warn("Missing user or initiativeId; summary not saved to history");
      }
    } catch (err) {
      console.error("generateSummary error", err);
    }
    setLoading(false);
  };
  
  const clientHistory = useMemo(() => history.filter(h => h.audience === 'client'), [history]);
  const internalHistory = useMemo(() => history.filter(h => h.audience === 'internal'), [history]);

  const handleSelectUpdate = (update) => {
    setSelectedUpdate(update);
    setSummary(update.summary);
    setEditing(false);  
  };

  const saveEdit = async () => {
    if (!user || !selectedUpdate) return;
    try {
      const ref = doc(db, "users", user.uid, "initiatives", initiativeId, "statusUpdates", selectedUpdate.id);
      await updateDoc(ref, { summary });
      const updatedHistory = history.map(h => h.id === selectedUpdate.id ? { ...h, summary } : h);
      setHistory(updatedHistory);
      setSelectedUpdate(prev => ({ ...prev, summary }));
      onHistoryChange(updatedHistory);
    } catch (err) {
      console.error("saveEdit error", err);
    }
    setEditing(false);
  };

  const markSent = async () => {
    if (!user || !selectedUpdate) return;
    try {
      const ref = doc(db, "users", user.uid, "initiatives", initiativeId, "statusUpdates", selectedUpdate.id);
      await updateDoc(ref, { sent: true });
      const updatedHistory = history.map(h => h.id === selectedUpdate.id ? { ...h, sent: true } : h);
      setHistory(updatedHistory);
      setSelectedUpdate(prev => ({ ...prev, sent: true }));
      onHistoryChange(updatedHistory);
    } catch (err) {
      console.error("markSent error", err);
    }
  };

  // eslint-disable-next-line no-unused-vars
  const copySummary = () => {
    if (navigator.clipboard) {
      navigator.clipboard.writeText(summary);
    }
  };

  // eslint-disable-next-line no-unused-vars
  const openSendModal = () => {
    if (!emailConnected) {
      if (window.confirm("Connect your email account?")) {
        window.dispatchEvent(new Event("openUserSettings"));
      }
      return;
    }
    if (!auth.currentUser) {
      alert("Please log in to send emails.");
      return;
    }
    setRecipientModal({ selected: [] });
  };

  const sendEmail = async (names) => {
    const emails = names
      .map((n) => contacts.find((c) => c.name === n)?.email)
      .filter((e) => e);
    if (!emails.length) {
      alert("Missing email address for selected contact");
      return;
    }
    if (emailProvider !== "gmail") {
      alert("Sending emails is only supported for Gmail accounts.");
      return;
    }
    try {
<<<<<<< HEAD
      if (appCheck) await getAppCheckToken(appCheck);
      await auth.currentUser.getIdToken(true);
=======
>>>>>>> 24be2bc4
      const callable = httpsCallable(functions, "sendQuestionEmail");
      await callable({
        provider: emailProvider,
        recipientEmail: emails.join(","),
        subject: `Project Status Update - ${new Date().toDateString()}`,
        message: summary,
        questionId: `status-${Date.now()}`,
      });
      alert("Email sent");
      markSent();
    } catch (err) {
      console.error("sendStatusEmail error", err);
      alert("Error sending email");
    }
  };

  // eslint-disable-next-line no-unused-vars
  const confirmRecipients = () => {
    sendEmail(recipientModal.selected);
    setRecipientModal(null);
  };

  // eslint-disable-next-line no-unused-vars
  const saveContact = () => {
    const updated = [...contacts, newContact];
    setContacts(updated);
    setNewContact(null);
    setRecipientModal((m) =>
      m ? { ...m, selected: [...m.selected, newContact.name] } : m
    );
  };
  
  // Omitted saveEdit, markSent, email functions for brevity as they remain the same

 return (
    <div className="project-status-container">
      <div className="status-sidebar">
        <h3>History</h3>
        <div className="audience-toggle">
          <button onClick={() => setViewingAudience('client')} className={viewingAudience === 'client' ? 'active' : ''}>Client-Facing</button>
          <button onClick={() => setViewingAudience('internal')} className={viewingAudience === 'internal' ? 'active' : ''}>Internal</button>
        </div>
        <div className="history-list">
          {(viewingAudience === 'client' ? clientHistory : internalHistory).map(update => (
            <div 
              key={update.id} 
              className={`history-item ${selectedUpdate?.id === update.id ? 'selected' : ''}`}
              onClick={() => handleSelectUpdate(update)}
            >
              {new Date(update.date).toLocaleString()}
              {update.sent && <span style={{ marginLeft: '8px', color: 'green' }}>✓</span>}
            </div>
          ))}
        </div>
      </div>
      
      <div className="status-main-content">
        <div className="status-controls">
          <label>
            Generate New:
            <select value={audience} onChange={(e) => setAudience(e.target.value)}>
              <option value="client">Client-Facing</option>
              <option value="internal">Internal</option>
            </select>
          </label>
          <button className="generator-button" onClick={generateSummary} disabled={loading}>
            {loading ? "Generating..." : "Generate New Update"}
          </button>
        </div>

        {selectedUpdate ? (
          editing ? (
            <>
              <textarea rows={15} value={summary} onChange={(e) => setSummary(e.target.value)} style={{ width: "100%" }} />
              <div className="status-actions">
                 <button className="generator-button" onClick={saveEdit}>Save</button>
                 <button className="generator-button" onClick={() => {
                   setSummary(selectedUpdate.summary);
                   setEditing(false);
                 }}>Cancel</button>
              </div>
            </>
          ) : (
            <>
              <div className="initiative-card">
                <pre style={{ whiteSpace: "pre-wrap" }}>{summary}</pre>
              </div>
              <div className="status-actions">
                <button className="generator-button" onClick={() => setEditing(true)}>Edit</button>
                 {/* other action buttons */}
              </div>
            </>
          )
        ) : (
          <p>Generate a new summary or select one from the history.</p>
        )}
      </div>
    </div>
  );
};

ProjectStatus.propTypes = {
  questions: PropTypes.array,
  documents: PropTypes.array,
  contacts: PropTypes.array,
  setContacts: PropTypes.func,
  emailConnected: PropTypes.bool,
  emailProvider: PropTypes.string,
  onHistoryChange: PropTypes.func,
  initiativeId: PropTypes.string,
  businessGoal: PropTypes.string,
};

export default ProjectStatus;<|MERGE_RESOLUTION|>--- conflicted
+++ resolved
@@ -14,10 +14,7 @@
 } from "firebase/firestore";
 import { auth, db, functions } from "../firebase";
 import { httpsCallable } from "firebase/functions";
-<<<<<<< HEAD
 import { getAppCheckToken } from "firebase/app-check";
-=======
->>>>>>> 24be2bc4
 import ai from "../ai";
 import PropTypes from "prop-types";
 import useCanonical from "../utils/useCanonical";
@@ -231,11 +228,8 @@
       return;
     }
     try {
-<<<<<<< HEAD
       if (appCheck) await getAppCheckToken(appCheck);
       await auth.currentUser.getIdToken(true);
-=======
->>>>>>> 24be2bc4
       const callable = httpsCallable(functions, "sendQuestionEmail");
       await callable({
         provider: emailProvider,
