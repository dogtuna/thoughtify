// src/App.jsx

import { useState, useEffect } from "react";
import { BrowserRouter as Router, Routes, Route, Navigate } from "react-router-dom";
import { onAuthStateChanged } from "firebase/auth";
import { auth } from "./firebase";
import AIToolsLayout from "./components/AIToolsLayout";
import LandingPage from "./pages/LandingPage";
import AdminLogin from "./pages/AdminLogin";
import AdminDashboard from "./pages/AdminDashboard";
import CourseOutlineGenerator from "./components/CourseOutlineGenerator";
import StudyMaterialGenerator from "./components/StudyMaterialGenerator";
import AssessmentGenerator from "./components/AssessmentGenerator";
import LessonContentGenerator from "./components/LessonContentGenerator";
import StoryboardGenerator from "./components/StoryboardGenerator";
import LeadershipAssessmentWizard from "./components/LeadershipAssessmentWizard";
import CustomDashboard from "./components/CustomDashboard";
import Login from "./components/Login";
import "./App.css";

export default function App() {
  const [user, setUser] = useState(null);
  const [isAdmin, setIsAdmin] = useState(false);
  const [loading, setLoading] = useState(true);

  useEffect(() => {
    const unsubscribe = onAuthStateChanged(auth, async (currentUser) => {
      if (currentUser) {
        try {
          const tokenResult = await currentUser.getIdTokenResult();
          setIsAdmin(!!tokenResult.claims.admin);
        } catch (error) {
          console.error("Error fetching token claims:", error);
          setIsAdmin(false);
        }
      } else {
        setIsAdmin(false);
      }
      setUser(currentUser);
      setLoading(false);
    });
    return () => unsubscribe();
  }, []);

  if (loading) {
    return <div>Loading...</div>;
  }

  return (
    <Router>
      <Routes>
        <Route path="/login" element={<Login />} />
<<<<<<< HEAD
          <Route path="/" element={<ComingSoonPage />} />
=======
        <Route path="/" element={<LandingPage />} />
>>>>>>> 3c9a7fd9
        <Route
          path="/admin-login"
          element={
            !user ? (
              <AdminLogin setUser={setUser} />
            ) : (
              <Navigate to={isAdmin ? "/admin-dashboard" : "/dashboard"} />
            )
          }
        />
        <Route
          path="/admin-dashboard"
          element={
            user && isAdmin ? (
              <AdminDashboard user={user} />
            ) : (
              <Navigate to="/login" />
            )
          }
        />
        <Route path="/dashboard" element={<CustomDashboard />} />
        <Route
          path="/leadership-assessment"
          element={user ? <LeadershipAssessmentWizard /> : <Navigate to="/login" />}
        />
        <Route path="/ai-tools" element={<AIToolsLayout />}>
          <Route path="course-outline" element={<CourseOutlineGenerator />} />
          <Route path="study-material" element={<StudyMaterialGenerator />} />
          <Route path="assessment" element={<AssessmentGenerator />} />
          <Route path="lesson-content" element={<LessonContentGenerator />} />
          <Route path="storyboard" element={<StoryboardGenerator />} />
          <Route index element={<Navigate to="course-outline" />} />
        </Route>
        <Route path="*" element={<Navigate to="/" />} />
      </Routes>
    </Router>
  );
}<|MERGE_RESOLUTION|>--- conflicted
+++ resolved
@@ -50,11 +50,8 @@
     <Router>
       <Routes>
         <Route path="/login" element={<Login />} />
-<<<<<<< HEAD
           <Route path="/" element={<ComingSoonPage />} />
-=======
-        <Route path="/" element={<LandingPage />} />
->>>>>>> 3c9a7fd9
+
         <Route
           path="/admin-login"
           element={
