// src/App.jsx

import { useState, useEffect } from "react";
import { BrowserRouter as Router, Routes, Route, Navigate } from "react-router-dom";
import { onAuthStateChanged } from "firebase/auth";
import { auth } from "./firebase";
import AIToolsLayout from "./components/AIToolsLayout";
import LandingPage from "./pages/LandingPage";
import AdminLogin from "./pages/AdminLogin";
import AdminDashboard from "./pages/AdminDashboard";
import CourseOutlineGenerator from "./components/CourseOutlineGenerator";
import StudyMaterialGenerator from "./components/StudyMaterialGenerator";
import AssessmentGenerator from "./components/AssessmentGenerator";
import LessonContentGenerator from "./components/LessonContentGenerator";
import StoryboardGenerator from "./components/StoryboardGenerator";
import LeadershipAssessmentWizard from "./components/LeadershipAssessmentWizard";
import CustomDashboard from "./components/CustomDashboard";
import ComingSoonPage from "./pages/ComingSoonPage";
import Login from "./components/Login";
import "./App.css";

export default function App() {
  const [user, setUser] = useState(null);
  const [isAdmin, setIsAdmin] = useState(false);
  const [loading, setLoading] = useState(true);

  useEffect(() => {
    const unsubscribe = onAuthStateChanged(auth, async (currentUser) => {
      if (currentUser) {
        try {
          const tokenResult = await currentUser.getIdTokenResult();
          setIsAdmin(!!tokenResult.claims.admin);
        } catch (error) {
          console.error("Error fetching token claims:", error);
          setIsAdmin(false);
        }
      } else {
        setIsAdmin(false);
      }
      setUser(currentUser);
      setLoading(false);
    });
    return () => unsubscribe();
  }, []);

  if (loading) {
    return <div>Loading...</div>;
  }

  return (
    <Router>
      <Routes>
        <Route path="/login" element={<Login />} />
          <Route path="/" element={<ComingSoonPage />} />
<<<<<<< HEAD
=======

>>>>>>> 1b441673
        <Route
          path="/admin-login"
          element={
            !user ? (
              <AdminLogin setUser={setUser} />
            ) : (
              <Navigate to={isAdmin ? "/admin-dashboard" : "/dashboard"} />
            )
          }
        />
        <Route
          path="/admin-dashboard"
          element={
            user && isAdmin ? (
              <AdminDashboard user={user} />
            ) : (
              <Navigate to="/login" />
            )
          }
        />
        <Route path="/dashboard" element={<CustomDashboard />} />
        <Route
          path="/leadership-assessment"
          element={user ? <LeadershipAssessmentWizard /> : <Navigate to="/login" />}
        />
        <Route path="/ai-tools" element={<AIToolsLayout />}>
          <Route path="course-outline" element={<CourseOutlineGenerator />} />
          <Route path="study-material" element={<StudyMaterialGenerator />} />
          <Route path="assessment" element={<AssessmentGenerator />} />
          <Route path="lesson-content" element={<LessonContentGenerator />} />
          <Route path="storyboard" element={<StoryboardGenerator />} />
          <Route index element={<Navigate to="course-outline" />} />
        </Route>
        <Route path="*" element={<Navigate to="/" />} />
      </Routes>
    </Router>
  );
}<|MERGE_RESOLUTION|>--- conflicted
+++ resolved
@@ -52,10 +52,6 @@
       <Routes>
         <Route path="/login" element={<Login />} />
           <Route path="/" element={<ComingSoonPage />} />
-<<<<<<< HEAD
-=======
-
->>>>>>> 1b441673
         <Route
           path="/admin-login"
           element={
