--- conflicted
+++ resolved
@@ -1,9 +1,5 @@
 // src/ComingSoonPage.jsx
 import { useState, useEffect } from "react";
-<<<<<<< HEAD
-=======
-import PropTypes from "prop-types";
->>>>>>> 667e340e
 import { useForm } from "react-hook-form";
 import { addDoc, collection } from "firebase/firestore";
 import { getAnalytics, logEvent } from "firebase/analytics";
@@ -33,10 +29,7 @@
   } = useForm();
 
   const [submitted, setSubmitted] = useState(false);
-<<<<<<< HEAD
   const [showModal, setShowModal] = useState(false);
-=======
->>>>>>> 667e340e
   const [variant] = useState(() => (Math.random() < 0.5 ? "A" : "B"));
 
   useEffect(() => {
@@ -47,14 +40,8 @@
   const handleJoinClick = () => {
     const analytics = getAnalytics(app);
     logEvent(analytics, "join_mailing_list_click", { variant });
-<<<<<<< HEAD
     setSubmitted(false);
     setShowModal(true);
-=======
-    if (openSignupModal) {
-      openSignupModal();
-    }
->>>>>>> 667e340e
   };
 
   const headline =
@@ -280,38 +267,8 @@
       <div className="core-benefits-cta">
         <h2>{headline}</h2>
         <p>Get exclusive insights and be the first to know when we launch.</p>
-<<<<<<< HEAD
         <Button className="join-mailing-button" onClick={handleJoinClick}>
           Join our mailing list
-=======
-        <button className="join-mailing-button" onClick={handleJoinClick}>
-          Join our mailing list
-        </button>
-      </div>
-
-      {submitted && (
-        <p className="success-message">Thank you for signing up! We&apos;ll keep you updated.</p>
-      )}
-
-      <form
-        onSubmit={handleSignupSubmit(onEmailSubmit)}
-        className="signup-bar"
-      >
-        <Input
-          type="text"
-          placeholder="Your Name"
-          {...registerSignup("name", { required: true })}
-          className="input signup-input"
-        />
-        <Input
-          type="email"
-          placeholder="Your Email"
-          {...registerSignup("email", { required: true })}
-          className="input signup-input"
-        />
-        <Button type="submit" className="signup-button">
-          Sign Up
->>>>>>> 667e340e
         </Button>
       </div>
 
